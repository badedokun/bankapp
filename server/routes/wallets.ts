--- conflicted
+++ resolved
@@ -7,6 +7,7 @@
 import { Request, Response, NextFunction } from 'express';
 import { body, validationResult } from 'express-validator';
 import bcrypt from 'bcrypt';
+import { query } from '../config/database';
 import dbManager from '../config/multi-tenant-database';
 import { authenticateToken } from '../middleware/auth';
 import { validateTenantAccess } from '../middleware/tenant';
@@ -20,21 +21,25 @@
  */
 router.get('/balance', authenticateToken, validateTenantAccess, asyncHandler(async (req: Request, res: Response)=> {
   try {
-<<<<<<< HEAD
-    const tenantId = req.user.tenantId;
-=======
     const tenantId = req.user?.tenantId;
     const userId = req.user?.id;
 
     // Get wallet from tenant database
->>>>>>> d0598be2
     const walletResult = await dbManager.queryTenant(tenantId, `
       SELECT w.*, u.first_name, u.last_name, u.account_number, u.kyc_level,
              u.daily_limit, u.monthly_limit
       FROM tenant.wallets w
       JOIN tenant.users u ON w.user_id = u.id
-      WHERE w.user_id = $1 AND w.tenant_id = $2 AND w.wallet_type = 'main'
-    `, [req.user.id, req.user.tenantId]);
+      WHERE w.user_id = $1 AND w.tenant_id = $2
+      ORDER BY
+        CASE w.wallet_type
+          WHEN 'main' THEN 1
+          WHEN 'primary' THEN 2
+          WHEN 'default' THEN 3
+          ELSE 4
+        END
+      LIMIT 1
+    `, [userId, tenantId]);
 
     if (walletResult.rowCount === 0) {
       return res.status(404).json({
@@ -60,15 +65,7 @@
 
   const spending = spendingResult.rows[0];
 
-  // Calculate real-time balance by subtracting completed transfers from wallet balance
-  const transfersResult = await dbManager.queryTenant(tenantId, `
-    SELECT
-      COALESCE(SUM(amount + COALESCE(fee, 0)), 0) as total_debited
-    FROM tenant.transfers
-    WHERE sender_id = $1 AND status IN ('completed', 'successful')
-  `, [req.user.id]);
-
-  const totalDebited = parseFloat(transfersResult.rows[0]?.total_debited || '0');
+  // Wallet balance is already accurate (debits are applied in real-time)
   const walletBalance = parseFloat(wallet.balance);
 
   console.error(`💰 WALLET BALANCE: User ${userId} | Tenant: ${tenantId} | Balance: ${walletBalance} | Account: ${wallet.account_number}`);
@@ -81,7 +78,7 @@
       availableBalance: walletBalance, // Balance is already accurate with real-time debits
       currency: wallet.currency || 'NGN',
       walletType: wallet.wallet_type,
-      status: wallet.is_frozen ? 'frozen' : (wallet.is_active ? 'active' : 'inactive'),
+      status: wallet.status || 'active',
       owner: {
         name: `${wallet.first_name} ${wallet.last_name}`,
         kycLevel: wallet.kyc_level
@@ -113,25 +110,14 @@
  * GET /api/wallets/all
  * Get all user wallets (primary, savings, etc.)
  */
-<<<<<<< HEAD
-router.get('/all', authenticateToken, validateTenantAccess, asyncHandler(async (req, res) => {
-  const tenantId = req.user.tenantId;
-  const walletsResult = await dbManager.queryTenant(tenantId, `
-=======
 router.get('/all', authenticateToken, validateTenantAccess, asyncHandler(async (req: Request, res: Response)=> {
   const walletsResult = await query(`
->>>>>>> d0598be2
     SELECT w.*, u.first_name, u.last_name
     FROM tenant.wallets w
     JOIN tenant.users u ON w.user_id = u.id
     WHERE w.user_id = $1 AND w.tenant_id = $2
-<<<<<<< HEAD
-    ORDER BY CASE WHEN w.wallet_type = 'main' THEN 0 ELSE 1 END, w.created_at ASC
-  `, [req.user.id, req.user.tenantId]);
-=======
     ORDER BY w.is_primary DESC, w.created_at ASC
   `, [req.user?.id, req.user?.tenantId]);
->>>>>>> d0598be2
 
   const wallets = walletsResult.rows.map(wallet => ({
     id: wallet.id,
@@ -176,7 +162,7 @@
 
   try {
     // Check wallet limit (max 5 wallets per user)
-    const countResult = await dbManager.queryTenant(tenantId, `
+    const countResult = await query(`
       SELECT COUNT(*) as wallet_count
       FROM tenant.wallets
       WHERE user_id = $1 AND tenant_id = $2
@@ -191,9 +177,9 @@
     }
 
     // Create new wallet
-    const walletResult = await dbManager.queryTenant(tenantId, `
+    const walletResult = await query(`
       INSERT INTO tenant.wallets (
-        user_id, tenant_id, wallet_type, wallet_name, description,
+        user_id, tenant_id, wallet_type, wallet_name, description, 
         target_amount, currency, balance, is_primary, status, created_at
       ) VALUES ($1, $2, $3, $4, $5, $6, 'NGN', 0.00, false, 'active', NOW())
       RETURNING id, wallet_type, wallet_name, balance, created_at
@@ -252,21 +238,17 @@
     });
   }
 
-  const tenantPool = await dbManager.getTenantPool(tenantId);
-  const client = await tenantPool.connect();
-
   try {
-    await client.query('BEGIN');
+    await query('BEGIN');
 
     // Verify PIN
-    const userResult = await client.query(`
+    const userResult = await query(`
       SELECT transaction_pin_hash FROM tenant.users WHERE id = $1
     `, [userId]);
 
     const isPinValid = await bcrypt.compare(pin, userResult.rows[0].transaction_pin_hash);
     if (!isPinValid) {
-      await client.query('ROLLBACK');
-      client.release();
+      await query('ROLLBACK');
       return res.status(401).json({
         success: false,
         error: 'Invalid transaction PIN',
@@ -275,15 +257,14 @@
     }
 
     // Get both wallets and verify ownership
-    const walletsResult = await client.query(`
+    const walletsResult = await query(`
       SELECT id, wallet_type, balance, wallet_name
       FROM tenant.wallets
       WHERE id IN ($1, $2) AND user_id = $3 AND tenant_id = $4
     `, [fromWalletId, toWalletId, userId, tenantId]);
 
     if (walletsResult.rowCount !== 2) {
-      await client.query('ROLLBACK');
-      client.release();
+      await query('ROLLBACK');
       return res.status(404).json({
         success: false,
         error: 'One or both wallets not found',
@@ -300,8 +281,7 @@
     const sourceBalance = parseFloat(fromWallet.balance);
 
     if (sourceBalance < transferAmount) {
-      await client.query('ROLLBACK');
-      client.release();
+      await query('ROLLBACK');
       return res.status(400).json({
         success: false,
         error: 'Insufficient balance in source wallet',
@@ -314,28 +294,28 @@
     }
 
     // Perform the transfer
-    await client.query(`
-      UPDATE tenant.wallets
+    await query(`
+      UPDATE tenant.wallets 
       SET balance = balance - $1, updated_at = NOW()
       WHERE id = $2
     `, [transferAmount, fromWalletId]);
 
-    await client.query(`
-      UPDATE tenant.wallets
+    await query(`
+      UPDATE tenant.wallets 
       SET balance = balance + $1, updated_at = NOW()
       WHERE id = $2
     `, [transferAmount, toWalletId]);
 
     // Create internal transfer record
-    const transferResult = await client.query(`
+    const transferResult = await query(`
       INSERT INTO tenant.internal_transfers (
-        user_id, tenant_id, from_wallet_id, to_wallet_id, amount,
+        user_id, tenant_id, from_wallet_id, to_wallet_id, amount, 
         description, status, created_at
       ) VALUES ($1, $2, $3, $4, $5, $6, 'completed', NOW())
       RETURNING id, created_at
     `, [userId, tenantId, fromWalletId, toWalletId, transferAmount, description]);
 
-    await client.query('COMMIT');
+    await query('COMMIT');
 
     res.json({
       success: true,
@@ -359,11 +339,9 @@
     });
 
   } catch (error) {
-    await client.query('ROLLBACK');
+    await query('ROLLBACK');
     console.error('Internal transfer error:', error);
     throw errors.internalError('Transfer failed');
-  } finally {
-    client.release();
   }
 }));
 
@@ -391,27 +369,23 @@
   const userId = req.user?.id;
   const tenantId = req.user?.tenantId;
 
-  const tenantPool = await dbManager.getTenantPool(tenantId);
-  const client = await tenantPool.connect();
-
   try {
-    await client.query('BEGIN');
+    await query('BEGIN');
 
     // Get target wallet (primary if not specified)
     const targetWalletId = walletId || null;
-    const walletQuery = targetWalletId
+    const walletQuery = targetWalletId 
       ? 'SELECT id, wallet_type, wallet_name, balance FROM tenant.wallets WHERE id = $1 AND user_id = $2 AND tenant_id = $3'
       : 'SELECT id, wallet_type, wallet_name, balance FROM tenant.wallets WHERE user_id = $1 AND tenant_id = $2 AND is_primary = true';
-
-    const params = targetWalletId
+    
+    const params = targetWalletId 
       ? [targetWalletId, userId, tenantId]
       : [userId, tenantId];
 
-    const walletResult = await client.query(walletQuery, params);
+    const walletResult = await query(walletQuery, params);
 
     if (walletResult.rowCount === 0) {
-      await client.query('ROLLBACK');
-      client.release();
+      await query('ROLLBACK');
       return res.status(404).json({
         success: false,
         error: 'Wallet not found',
@@ -427,8 +401,7 @@
     const fundingResult = await simulateFunding(method, fundingAmount, fundingReference);
 
     if (!fundingResult.success) {
-      await client.query('ROLLBACK');
-      client.release();
+      await query('ROLLBACK');
       return res.status(400).json({
         success: false,
         error: fundingResult.message,
@@ -437,14 +410,14 @@
     }
 
     // Credit the wallet
-    await client.query(`
-      UPDATE tenant.wallets
+    await query(`
+      UPDATE tenant.wallets 
       SET balance = balance + $1, updated_at = NOW()
       WHERE id = $2
     `, [fundingAmount, wallet.id]);
 
     // Create funding record
-    const fundingRecordResult = await client.query(`
+    const fundingRecordResult = await query(`
       INSERT INTO tenant.wallet_fundings (
         user_id, tenant_id, wallet_id, amount, method, reference,
         external_reference, status, created_at
@@ -452,7 +425,7 @@
       RETURNING id, created_at
     `, [userId, tenantId, wallet.id, fundingAmount, method, fundingReference, fundingResult.externalReference]);
 
-    await client.query('COMMIT');
+    await query('COMMIT');
 
     res.json({
       success: true,
@@ -473,11 +446,9 @@
     });
 
   } catch (error) {
-    await client.query('ROLLBACK');
+    await query('ROLLBACK');
     console.error('Wallet funding error:', error);
     throw errors.internalError('Wallet funding failed');
-  } finally {
-    client.release();
   }
 }));
 
@@ -485,14 +456,8 @@
  * GET /api/wallets/transactions
  * Get wallet transaction history with pagination
  */
-<<<<<<< HEAD
-router.get('/transactions', authenticateToken, validateTenantAccess, asyncHandler(async (req, res) => {
-  const userId = req.user.id;
-  const tenantId = req.user.tenantId;
-=======
 router.get('/transactions', authenticateToken, validateTenantAccess, asyncHandler(async (req: Request, res: Response)=> {
   const userId = req.user?.id;
->>>>>>> d0598be2
   const page = parseInt(req.query.page as string) || 1;
   const limit = Math.min(parseInt(req.query.limit as string) || 20, 100);
   const offset = (page - 1) * limit;
@@ -508,8 +473,8 @@
     params.push(walletId);
   }
 
-  const transactionsResult = await dbManager.queryTenant(tenantId, `
-    SELECT
+  const transactionsResult = await query(`
+    SELECT 
       t.id, t.reference, t.amount, t.status, t.description, t.created_at,
       t.recipient_account_number, t.recipient_name, t.recipient_bank_code,
       CASE WHEN t.sender_id = $1 THEN 'debit' ELSE 'credit' END as type,
@@ -517,22 +482,22 @@
       'transfer' as transaction_type
     FROM tenant.transfers t
     ${whereClause}
-
+    
     UNION ALL
-
-    SELECT
-      wf.id, wf.reference_number as reference, wf.amount, wf.status,
-      CONCAT('Wallet funding via ', wf.funding_source) as description, wf.created_at,
+    
+    SELECT 
+      wf.id, wf.reference, wf.amount, wf.status, 
+      CONCAT('Wallet funding via ', wf.method) as description, wf.created_at,
       NULL as recipient_account_number, NULL as recipient_name, NULL as recipient_bank_code,
       'credit' as type, 'funding' as direction, 'funding' as transaction_type
     FROM tenant.wallet_fundings wf
     WHERE wf.user_id = $1 ${walletId ? 'AND wf.wallet_id = $2' : ''}
-
+    
     ORDER BY created_at DESC
     LIMIT ${limit} OFFSET ${offset}
   `, params);
 
-  const countResult = await dbManager.queryTenant(tenantId, `
+  const countResult = await query(`
     SELECT COUNT(*) as total FROM (
       SELECT id FROM tenant.transfers t ${whereClause}
       UNION ALL
@@ -608,11 +573,11 @@
 
   try {
     // Get wallet details
-    const walletResult = await dbManager.queryTenant(tenantId, `
+    const walletResult = await query(`
       SELECT w.id, w.wallet_number, w.balance, u.first_name, u.last_name
       FROM tenant.wallets w
       JOIN tenant.users u ON w.user_id = u.id
-      WHERE w.user_id = $1 AND w.tenant_id = $2 AND w.wallet_type = 'main'
+      WHERE w.user_id = $1 AND w.tenant_id = $2 AND w.is_primary = true
     `, [userId, tenantId]);
 
     if (walletResult.rowCount === 0) {
@@ -626,9 +591,9 @@
     const wallet = walletResult.rows[0];
 
     // Get opening balance (balance at start date)
-    const openingBalanceResult = await dbManager.queryTenant(tenantId, `
+    const openingBalanceResult = await query(`
       SELECT COALESCE(
-        (SELECT balance FROM tenant.wallet_balance_snapshots
+        (SELECT balance FROM tenant.wallet_balance_snapshots 
          WHERE wallet_id = $1 AND snapshot_date = $2),
         $3
       ) as opening_balance
@@ -637,8 +602,8 @@
     const openingBalance = parseFloat(openingBalanceResult.rows[0]?.opening_balance || '0');
 
     // Get transactions for the period
-    const transactionsResult = await dbManager.queryTenant(tenantId, `
-      SELECT
+    const transactionsResult = await query(`
+      SELECT 
         t.id, t.reference, t.amount, t.status, t.description, t.created_at,
         t.recipient_account_number, t.recipient_name, t.recipient_bank_code,
         CASE WHEN t.sender_id = $1 THEN 'debit' ELSE 'credit' END as type,
@@ -647,18 +612,18 @@
       WHERE (t.sender_id = $1 OR t.recipient_id = $1)
         AND DATE(t.created_at) BETWEEN $2 AND $3
         AND t.status IN ('successful', 'completed')
-
+      
       UNION ALL
-
-      SELECT
-        wf.id, wf.reference_number as reference, wf.amount, wf.status,
-        CONCAT('Wallet funding via ', wf.funding_source) as description, wf.created_at,
+      
+      SELECT 
+        wf.id, wf.reference, wf.amount, wf.status,
+        CONCAT('Wallet funding via ', wf.method) as description, wf.created_at,
         NULL, NULL, NULL, 'credit' as type, 'funding' as transaction_type
       FROM tenant.wallet_fundings wf
-      WHERE wf.user_id = $1
+      WHERE wf.user_id = $1 
         AND DATE(wf.created_at) BETWEEN $2 AND $3
         AND wf.status = 'completed'
-
+        
       ORDER BY created_at ASC
     `, [userId, startDate, endDate]);
 
@@ -740,11 +705,9 @@
     });
   }
 
-  const tenantId = req.user.tenantId;
-
   try {
     // Get current PIN hash
-    const userResult = await dbManager.queryTenant(tenantId, `
+    const userResult = await query(`
       SELECT transaction_pin_hash FROM tenant.users WHERE id = $1
     `, [userId]);
 
@@ -773,8 +736,8 @@
     const pinHash = await bcrypt.hash(pin, saltRounds);
 
     // Update PIN
-    await dbManager.queryTenant(tenantId, `
-      UPDATE tenant.users
+    await query(`
+      UPDATE tenant.users 
       SET transaction_pin_hash = $1, updated_at = NOW()
       WHERE id = $2
     `, [pinHash, userId]);
@@ -808,16 +771,11 @@
   }
 
   const { pin } = req.body;
-<<<<<<< HEAD
-  const userId = req.user.id;
-  const tenantId = req.user.tenantId;
-=======
   const userId = req.user?.id;
->>>>>>> d0598be2
 
   try {
     // Get PIN hash
-    const userResult = await dbManager.queryTenant(tenantId, `
+    const userResult = await query(`
       SELECT transaction_pin_hash FROM tenant.users WHERE id = $1
     `, [userId]);
 
@@ -863,7 +821,7 @@
 
   try {
     // Get user limits
-    const userResult = await dbManager.queryTenant(tenantId, `
+    const userResult = await query(`
       SELECT u.daily_limit, u.monthly_limit, u.kyc_level,
              w.balance
       FROM tenant.users u
@@ -885,11 +843,11 @@
     const today = new Date().toISOString().split('T')[0];
     const currentMonth = new Date().toISOString().substring(0, 7);
 
-    const spendingResult = await dbManager.queryTenant(tenantId, `
-      SELECT
+    const spendingResult = await query(`
+      SELECT 
         COALESCE(SUM(CASE WHEN DATE(created_at) = $1 THEN amount ELSE 0 END), 0) as daily_spent,
         COALESCE(SUM(CASE WHEN DATE(created_at) >= $2 THEN amount ELSE 0 END), 0) as monthly_spent
-      FROM tenant.transfers
+      FROM tenant.transfers 
       WHERE sender_id = $3 AND status IN ('pending', 'successful')
     `, [today, currentMonth + '-01', userId]);
 
