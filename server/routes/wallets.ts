--- conflicted
+++ resolved
@@ -6,10 +6,6 @@
 import express from 'express';
 import { body, validationResult } from 'express-validator';
 import bcrypt from 'bcrypt';
-<<<<<<< HEAD
-=======
-import { query } from '../config/database';
->>>>>>> 170153ed
 import dbManager from '../config/multi-tenant-database';
 import { authenticateToken } from '../middleware/auth';
 import { validateTenantAccess } from '../middleware/tenant';
@@ -24,32 +20,13 @@
 router.get('/balance', authenticateToken, validateTenantAccess, asyncHandler(async (req, res) => {
   try {
     const tenantId = req.user.tenantId;
-<<<<<<< HEAD
-=======
-    const userId = req.user.id;
-
-    // Get wallet from tenant database
->>>>>>> 170153ed
     const walletResult = await dbManager.queryTenant(tenantId, `
       SELECT w.*, u.first_name, u.last_name, u.account_number, u.kyc_level,
              u.daily_limit, u.monthly_limit
       FROM tenant.wallets w
       JOIN tenant.users u ON w.user_id = u.id
-<<<<<<< HEAD
       WHERE w.user_id = $1 AND w.tenant_id = $2 AND w.wallet_type = 'main'
     `, [req.user.id, req.user.tenantId]);
-=======
-      WHERE w.user_id = $1 AND w.tenant_id = $2
-      ORDER BY
-        CASE w.wallet_type
-          WHEN 'main' THEN 1
-          WHEN 'primary' THEN 2
-          WHEN 'default' THEN 3
-          ELSE 4
-        END
-      LIMIT 1
-    `, [userId, tenantId]);
->>>>>>> 170153ed
 
     if (walletResult.rowCount === 0) {
       return res.status(404).json({
@@ -75,7 +52,6 @@
 
   const spending = spendingResult.rows[0];
 
-<<<<<<< HEAD
   // Calculate real-time balance by subtracting completed transfers from wallet balance
   const transfersResult = await dbManager.queryTenant(tenantId, `
     SELECT
@@ -85,9 +61,6 @@
   `, [req.user.id]);
 
   const totalDebited = parseFloat(transfersResult.rows[0]?.total_debited || '0');
-=======
-  // Wallet balance is already accurate (debits are applied in real-time)
->>>>>>> 170153ed
   const walletBalance = parseFloat(wallet.balance);
 
   console.error(`💰 WALLET BALANCE: User ${userId} | Tenant: ${tenantId} | Balance: ${walletBalance} | Account: ${wallet.account_number}`);
