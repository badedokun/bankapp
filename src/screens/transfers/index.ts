/**
 * Transfer Screens Export Index
 * Centralizes all transfer-related screens and components
 */

// Main transfer screens
export { default as ModernTransferMenuScreen } from './ModernTransferMenuScreen';
<<<<<<< HEAD
=======
// export { default as InternalTransferScreen } from './InternalTransferScreen'; // File doesn't exist
>>>>>>> d0598be2
export { default as ExternalTransferScreen } from './ExternalTransferScreen';
export { default as CompleteTransferFlowScreen } from './CompleteTransferFlowScreen';

// Legacy AI transfer screen (keep for backward compatibility)
// export { default as AITransferScreen } from '../transfer/AITransferScreen'; // File doesn't exist

// Re-export transfer components for convenience
export { default as TransferHeader } from '../../components/transfers/TransferHeader';
export { default as TransferTabs } from '../../components/transfers/TransferTabs';
export { default as AccountSelector } from '../../components/transfers/AccountSelector';
export { default as BeneficiarySelector } from '../../components/transfers/BeneficiarySelector';

// Export transfer types
export * from '../../types/transfers';<|MERGE_RESOLUTION|>--- conflicted
+++ resolved
@@ -5,10 +5,7 @@
 
 // Main transfer screens
 export { default as ModernTransferMenuScreen } from './ModernTransferMenuScreen';
-<<<<<<< HEAD
-=======
 // export { default as InternalTransferScreen } from './InternalTransferScreen'; // File doesn't exist
->>>>>>> d0598be2
 export { default as ExternalTransferScreen } from './ExternalTransferScreen';
 export { default as CompleteTransferFlowScreen } from './CompleteTransferFlowScreen';
 
