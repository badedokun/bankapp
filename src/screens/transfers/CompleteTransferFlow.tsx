--- conflicted
+++ resolved
@@ -459,7 +459,6 @@
     setShareModalVisible(false);
     setShareInput('');
     setShareError('');
-<<<<<<< HEAD
   };
 
   const handleInputChange = (text: string) => {
@@ -563,111 +562,6 @@
     }
   };
 
-=======
-  };
-
-  const handleInputChange = (text: string) => {
-    setShareInput(text);
-
-    // Clear error when user starts typing
-    if (shareError) {
-      setShareError('');
-    }
-
-    // Instant validation
-    if (text.trim()) {
-      if (shareMethod === 'email') {
-        const emailRegex = /^[^\s@]+@[^\s@]+\.[^\s@]+$/;
-        if (!emailRegex.test(text)) {
-          setShareError('Invalid email format');
-        }
-      } else {
-        // Locale-aware phone validation
-        const phoneValidation = getPhoneValidation(theme.locale);
-        const cleanedPhone = text.replace(/[\s\-\(\)]/g, '');
-        if (!phoneValidation.regex.test(cleanedPhone)) {
-          setShareError(`Invalid phone number. Expected format: ${phoneValidation.format} (e.g., ${phoneValidation.example})`);
-        }
-      }
-    }
-  };
-
-  const handleShareSubmit = async () => {
-    if (!shareInput.trim()) {
-      setShareError(`Please enter a valid ${shareMethod === 'email' ? 'email address' : 'phone number'}`);
-      return;
-    }
-
-    // Final validation
-    if (shareMethod === 'email') {
-      const emailRegex = /^[^\s@]+@[^\s@]+\.[^\s@]+$/;
-      if (!emailRegex.test(shareInput)) {
-        setShareError('Please enter a valid email address');
-        return;
-      }
-    } else {
-      // Locale-aware phone validation
-      const phoneValidation = getPhoneValidation(theme.locale);
-      const cleanedPhone = shareInput.replace(/[\s\-\(\)]/g, '');
-      if (!phoneValidation.regex.test(cleanedPhone)) {
-        setShareError(`Invalid phone number. Expected format: ${phoneValidation.format} (e.g., ${phoneValidation.example})`);
-        return;
-      }
-    }
-
-    try {
-      const amount = parseFloat(transferData.amount.replace(/,/g, ''));
-      const fees = calculateFees();
-
-      const transactionData = {
-        id: transactionReference,
-        reference: transactionReference,
-        type: 'debit' as const,
-        status: 'Completed',
-        amount: amount,
-        currency: theme.currency || 'NGN',
-        fees: fees.totalFees,
-        totalAmount: fees.totalDebit,
-        sender: {
-          name: 'Your Account',
-          accountNumber: limits.availableBalance > 0 ? '0987654321' : 'N/A',
-          bankName: theme.brandName || 'Bank',
-          bankCode: '51333'
-        },
-        recipient: {
-          name: transferData.accountName,
-          accountNumber: transferData.accountNumber,
-          bankName: transferData.bankName?.split('(')[0].trim() || '',
-          bankCode: transferData.bank
-        },
-        description: transferData.narration || `Transfer to ${transferData.accountName}`,
-        transactionHash: transactionReference,
-        initiatedAt: new Date().toISOString(),
-        completedAt: new Date().toISOString()
-      };
-
-      const success = await ReceiptGenerator.shareReceipt(
-        transactionData,
-        theme.brandName || 'Bank',
-        theme.currency || 'NGN'
-      );
-
-      if (success) {
-        handleCloseShareModal();
-        notify.success(
-          `Receipt has been sent to ${shareInput}`,
-          'Receipt Shared Successfully'
-        );
-      } else {
-        setShareError('Failed to share receipt. Please try again.');
-      }
-    } catch (error) {
-      console.error('Error sharing receipt:', error);
-      setShareError('Failed to share receipt. Please try again.');
-    }
-  };
-
->>>>>>> 170153ed
   const handleDownloadReceipt = async () => {
     try {
       if (!transactionReference) {
