/**
 * Transaction History Screen Component
 * Complete transaction history with filtering, search, and AI insights
 */

import React, { useState, useCallback, useEffect } from 'react';
import {
  View,
  Text,
  StyleSheet,
  ScrollView,
  SafeAreaView,
  StatusBar,
  TouchableOpacity,
  Dimensions,
  RefreshControl,
  TextInput,
  Platform,
  Modal,
} from 'react-native';
import Animated, { FadeInDown, FadeInUp } from 'react-native-reanimated';
import { GlassCard } from '../../components/ui/GlassCard';
import ModernBackButton from '../../components/ui/ModernBackButton';
import { triggerHaptic } from '../../utils/haptics';
import { useTenant, useTenantTheme } from '../../tenants/TenantContext';
import { useBankingAlert } from '../../services/AlertService';
import APIService from '../../services/api';
import { formatCurrency, getCurrencySymbol } from '../../utils/currency';
import TransactionAnalyticsScreen from '../analytics/TransactionAnalyticsScreen';
import jsPDF from 'jspdf';
import autoTable from 'jspdf-autotable';

const AnimatedTouchable = Animated.createAnimatedComponent(TouchableOpacity);
const { width: screenWidth } = Dimensions.get('window');

interface TransactionHistoryData {
  transactions: DetailedTransaction[];
  summary: {
    totalTransactions: number;
    totalVolume: string;
    avgFees: string;
    monthlyChange: string;
  };
  aiInsights: {
    message: string;
    suggestions: string[];
  };
}

interface DetailedTransaction {
  id: string;
  referenceNumber: string;
  type: 'sent' | 'received' | 'pending' | 'bills';
  status: 'completed' | 'pending' | 'failed';
  title: string;
  subtitle: string;
  amount: number;
  fees: number;
  balance: number;
  timestamp: string;
  date: string;
  icon: string;
  description?: string; // Transaction description
  recipient?: string; // Recipient name
  currency?: string; // Currency code (e.g., NGN, USD)
  originalTransaction?: any; // Store the original API transaction data
}

export interface TransactionHistoryScreenProps {
  onBack?: () => void;
  onTransactionDetails?: (transactionId: string, transaction?: any) => void;
}

export const TransactionHistoryScreen: React.FC<TransactionHistoryScreenProps> = ({
  onBack,
  onTransactionDetails,
}) => {
  const { currentTenant } = useTenant();
  const { theme: tenantTheme } = useTenantTheme() as any;
  const { showAlert } = useBankingAlert();

  // State
  const [historyData, setHistoryData] = useState<TransactionHistoryData | null>(null);
  const [isLoading, setIsLoading] = useState(true);
  const [isRefreshing, setIsRefreshing] = useState(false);
  const [searchQuery, setSearchQuery] = useState('');
  const [statusFilter, setStatusFilter] = useState('all');
  const [typeFilter, setTypeFilter] = useState('all');
  const [dateRange, setDateRange] = useState('this-month');
  const [viewMode, setViewMode] = useState<'list' | 'table'>('list');
  const [filteredTransactions, setFilteredTransactions] = useState<DetailedTransaction[]>([]);
  const [showStatusDropdown, setShowStatusDropdown] = useState(false);
  const [showTypeDropdown, setShowTypeDropdown] = useState(false);
  const [showExportDropdown, setShowExportDropdown] = useState(false);
  const [showAnalytics, setShowAnalytics] = useState(false);

  // Load transaction history
  const loadHistoryData = useCallback(async () => {
    try {
      const [transactionsData, walletData] = await Promise.all([
        APIService.getTransferHistory({ 
          page: 1, 
          limit: 50,
          status: statusFilter !== 'all' ? statusFilter : undefined,
          type: typeFilter !== 'all' ? typeFilter : undefined,
        }),
        APIService.getWalletBalance()
      ]);


      // Calculate progressive balances starting from current balance
      let runningBalance = walletData.balance;
      
      // Convert API transactions to detailed format with progressive balance calculation
      const detailedTransactions: DetailedTransaction[] = (transactionsData.transactions || [])
        .sort((a, b) => new Date(b.createdAt).getTime() - new Date(a.createdAt).getTime()) // Most recent first
        .map((tx: any, index: number) => {
          // For balance calculation: sent transactions reduce balance, received increase it
          const transactionAmount = tx.direction === 'sent' ? -Math.abs(tx.amount) : Math.abs(tx.amount);
          const balanceAfterTransaction = index === 0 ? runningBalance : runningBalance;
          
          // Update running balance for next transaction (going backwards in time)
          if (index > 0) {
            runningBalance = runningBalance - transactionAmount;
          }
          
          return {
            id: tx.id,
            referenceNumber: tx.reference,
            type: tx.direction === 'sent' ? 'sent' : 'received',
            status: tx.status === 'successful' ? 'completed' : tx.status,
            title: tx.description || 'Money Transfer',
            subtitle: tx.recipient ? `Bank Transfer • ${tx.recipient.accountName}` : 'Banking Transaction',
            amount: transactionAmount,
            fees: tx.fee || 0,
            balance: balanceAfterTransaction,
            timestamp: new Date(tx.createdAt).toLocaleDateString('en-US', {
              year: 'numeric',
              month: 'short',
              day: 'numeric',
              hour: '2-digit',
              minute: '2-digit'
            }),
            date: tx.createdAt,
            icon: tx.direction === 'sent' ? '↗️' : '↙️',
            originalTransaction: tx, // Store the complete original transaction data
          };
        });

      const totalFees = detailedTransactions.reduce((sum, tx) => sum + tx.fees, 0);
      const totalVolume = detailedTransactions.reduce((sum, tx) => sum + Math.abs(tx.amount), 0);
      const avgFees = detailedTransactions.length > 0 ? totalFees / detailedTransactions.length : 0;

      setHistoryData({
        transactions: detailedTransactions,
        summary: {
          totalTransactions: detailedTransactions.length,
          totalVolume: `${formatCurrency(totalVolume / 1000000)}M`,
          avgFees: formatCurrency(avgFees),
          monthlyChange: '+0%', // Would need historical data to calculate
        },
        aiInsights: {
          message: `You have ${detailedTransactions.length} transactions with a total volume of ${formatCurrency(totalVolume)}. Your average transaction fee is ${formatCurrency(avgFees)}.`,
          suggestions: ['View spending patterns', 'Download transaction history', 'Set up transfer limits'],
        },
      });

      setFilteredTransactions(detailedTransactions);
    } catch (error) {
      console.error('Failed to load transaction history:', error);
      showAlert('Error', 'Failed to load transaction history. Please try again.');
    } finally {
      setIsLoading(false);
      setIsRefreshing(false);
    }
  }, [statusFilter, typeFilter]);

  // Filter transactions based on search and filters
  useEffect(() => {
    if (!historyData) return;

    let filtered = historyData.transactions;

    // Search filter
    if (searchQuery.trim()) {
      const query = searchQuery.toLowerCase();
      filtered = filtered.filter(tx => 
        tx.title.toLowerCase().includes(query) ||
        tx.subtitle.toLowerCase().includes(query) ||
        tx.referenceNumber.toLowerCase().includes(query)
      );
    }

    // Status filter
    if (statusFilter !== 'all') {
      filtered = filtered.filter(tx => tx.status === statusFilter);
    }

    // Type filter
    if (typeFilter !== 'all') {
      filtered = filtered.filter(tx => tx.type === typeFilter);
    }

    setFilteredTransactions(filtered);
  }, [historyData, searchQuery, statusFilter, typeFilter]);

  // Load data on mount
  useEffect(() => {
    loadHistoryData();
  }, [loadHistoryData]);

  // Refresh handler
  const handleRefresh = useCallback(() => {
    setIsRefreshing(true);
    loadHistoryData();
  }, [loadHistoryData]);

  // Clear all filters
  const clearAllFilters = useCallback(() => {
    setSearchQuery('');
    setStatusFilter('all');
    setTypeFilter('all');
    setDateRange('this-month');
  }, []);

  // Handle AI suggestion
  const handleAISuggestion = useCallback((suggestion: string) => {
    showAlert('AI Assistant', `I'll help you ${suggestion.toLowerCase()}. This feature is coming soon!`);
  }, []);

  // Export transactions to CSV
  const exportToCSV = useCallback(() => {
    try {
      // Create CSV header
      const headers = ['Date', 'Transaction ID', 'Type', 'Description', 'Recipient', 'Amount', 'Status', 'Balance'];

      // Create CSV rows
      const rows = filteredTransactions.map(transaction => [
        new Date(transaction.date).toLocaleString(),
        transaction.id,
        transaction.type,
        transaction.description,
        transaction.recipient || 'N/A',
        `${getCurrencySymbol(transaction.currency)}${formatCurrency(transaction.amount, transaction.currency)}`,
        transaction.status,
        `${getCurrencySymbol(transaction.currency)}${formatCurrency(transaction.balance, transaction.currency)}`
      ]);

      // Combine header and rows
      const csvContent = [
        headers.join(','),
        ...rows.map(row => row.map(cell => `"${cell}"`).join(','))
      ].join('\n');

      // For web platform, trigger download
      if (Platform.OS === 'web') {
        const blob = new Blob([csvContent], { type: 'text/csv;charset=utf-8;' });
        const link = document.createElement('a');
        const url = URL.createObjectURL(blob);
        link.setAttribute('href', url);
        link.setAttribute('download', `transactions_${new Date().toISOString().split('T')[0]}.csv`);
        link.style.visibility = 'hidden';
        document.body.appendChild(link);
        link.click();
        document.body.removeChild(link);

        showAlert('Export Successful', `${filteredTransactions.length} transactions exported to CSV`, [{ text: 'OK' }]);
      } else {
        // For mobile, show the content (in real app, would use Share API)
        showAlert(
          'Export Ready',
          `${filteredTransactions.length} transactions ready for export. In a production app, this would share the CSV file.`,
          [{ text: 'OK' }]
        );
      }
    } catch (error) {
      console.error('Export error:', error);
      showAlert('Export Failed', 'There was an error exporting your transactions. Please try again.', [{ text: 'OK' }]);
    }
  }, [filteredTransactions, showAlert]);

  // Export transactions to PDF
  const exportToPDF = useCallback(() => {
    try {
      if (Platform.OS !== 'web') {
        showAlert(
          'PDF Export',
          'PDF export is currently available on web only. Please use CSV export on mobile.',
          [{ text: 'OK' }]
        );
        return;
      }

      // Create new PDF document
      const doc = new jsPDF();
      const pageWidth = doc.internal.pageSize.getWidth();

      // Add header
      doc.setFontSize(20);
      doc.setFont('helvetica', 'bold');
      doc.text('Transaction History', pageWidth / 2, 20, { align: 'center' });

      // Add generation date
      doc.setFontSize(10);
      doc.setFont('helvetica', 'normal');
      const dateStr = new Date().toLocaleDateString('en-US', {
        year: 'numeric',
        month: 'long',
        day: 'numeric'
      });
      doc.text(`Generated on: ${dateStr}`, pageWidth / 2, 28, { align: 'center' });

      // Add summary info
      doc.setFontSize(9);
      doc.text(`Total Transactions: ${filteredTransactions.length}`, 14, 38);

      // Prepare table data
      const tableData = filteredTransactions.map(transaction => {
        // Safe substring helper
        const safeTruncate = (str: string | undefined, maxLen: number): string => {
          if (!str) return 'N/A';
          return str.length > maxLen ? str.substring(0, maxLen) + '...' : str;
        };

        return [
          transaction.date ? new Date(transaction.date).toLocaleDateString() : 'N/A',
          safeTruncate(transaction.id, 12),
          transaction.type || 'N/A',
          safeTruncate(transaction.description, 25),
          safeTruncate(transaction.recipient, 20),
          formatCurrency(transaction.amount || 0, transaction.currency || 'NGN'),
          transaction.status || 'N/A',
          formatCurrency(transaction.balance || 0, transaction.currency || 'NGN')
        ];
      });

      // Add table
      autoTable(doc, {
        head: [['Date', 'Transaction ID', 'Type', 'Description', 'Recipient', 'Amount', 'Status', 'Balance']],
        body: tableData,
        startY: 45,
        styles: {
          fontSize: 8,
          cellPadding: 2,
        },
        headStyles: {
          fillColor: [30, 58, 138], // FMFB primary color
          textColor: [255, 255, 255],
          fontStyle: 'bold',
        },
        alternateRowStyles: {
          fillColor: [248, 250, 252],
        },
        columnStyles: {
          0: { cellWidth: 20 },  // Date
          1: { cellWidth: 25 },  // Transaction ID
          2: { cellWidth: 15 },  // Type
          3: { cellWidth: 35 },  // Description
          4: { cellWidth: 30 },  // Recipient
          5: { cellWidth: 25 },  // Amount
          6: { cellWidth: 20 },  // Status
          7: { cellWidth: 25 },  // Balance
        },
        margin: { top: 45, left: 7, right: 7 },
      });

      // Add footer
      const pageCount = doc.internal.pages.length - 1;
      doc.setFontSize(8);
      for (let i = 1; i <= pageCount; i++) {
        doc.setPage(i);
        doc.text(
          `Page ${i} of ${pageCount}`,
          pageWidth / 2,
          doc.internal.pageSize.getHeight() - 10,
          { align: 'center' }
        );
      }

      // Save the PDF
      doc.save(`transactions_${new Date().toISOString().split('T')[0]}.pdf`);

      showAlert(
        'Export Successful',
        `${filteredTransactions.length} transactions exported to PDF`,
        [{ text: 'OK' }]
      );
    } catch (error) {
      console.error('PDF Export error:', error);
      showAlert(
        'Export Failed',
        'There was an error generating the PDF. Please try again.',
        [{ text: 'OK' }]
      );
    }
  }, [filteredTransactions, showAlert]);

  // Export handler with format selection
  const handleExport = useCallback((format: string) => {
    setShowExportDropdown(false);

    if (format === 'csv') {
      exportToCSV();
    } else if (format === 'pdf') {
      exportToPDF();
    } else if (format === 'excel') {
      showAlert(
        'Coming Soon',
        'Excel export will be available in the next update. For now, please use CSV or PDF export.',
        [{ text: 'OK' }]
      );
    }
  }, [exportToCSV, exportToPDF, showAlert]);

  // Analytics
  const handleAnalytics = useCallback(() => {
    setShowAnalytics(true);
  }, []);

  // Show Analytics screen if requested
  if (showAnalytics) {
    return <TransactionAnalyticsScreen onBack={() => setShowAnalytics(false)} />;
  }

  if (isLoading) {
    return (
      <SafeAreaView style={[styles.container, { backgroundColor: tenantTheme.colors.background }]}>
        <View style={styles.loadingContainer}>
          <Text style={[styles.loadingText, { color: tenantTheme.colors.text }]}>Loading transaction history...</Text>
        </View>
      </SafeAreaView>
    );
  }

  const dynamicStyles = StyleSheet.create({
    container: {
      flex: 1,
      backgroundColor: tenantTheme.colors.background,
    },
<<<<<<< HEAD
    simpleHeader: {
      backgroundColor: tenantTheme.colors.primary,
      paddingHorizontal: 20,
      paddingVertical: 16,
=======
    header: {
      backgroundColor: tenantTheme.colors.primary,
      marginLeft: 20,
      marginRight: 20,
      marginTop: 0,
      marginBottom: 0,
      borderRadius: 12,
      paddingTop: tenantTheme.spacing.lg,
      paddingBottom: tenantTheme.spacing.lg,
    },
    headerContent: {
>>>>>>> d0598be2
      flexDirection: 'row',
      alignItems: 'center',
      justifyContent: 'space-between',
      ...Platform.select({
        ios: {
          shadowColor: '#000',
          shadowOffset: { width: 0, height: 2 },
          shadowOpacity: 0.1,
          shadowRadius: 4,
        },
        android: {
          elevation: 4,
        },
        web: {
          boxShadow: '0 2px 4px rgba(0, 0, 0, 0.1)',
        },
      }),
    },
<<<<<<< HEAD
    simpleHeaderTitle: {
      fontSize: 20,
=======
    backButton: {
      backgroundColor: 'rgba(255, 255, 255, 0.2)',
      paddingHorizontal: tenantTheme.spacing.md,
      paddingVertical: tenantTheme.spacing.sm,
      borderRadius: 12,
      flexDirection: 'row',
      alignItems: 'center',
      gap: 8,
    },
    backButtonText: {
      color: tenantTheme.colors.textInverse,
      fontSize: 16,
>>>>>>> d0598be2
      fontWeight: '600',
      color: tenantTheme.colors.textInverse,
    },
    headerSpacer: {
      width: 40,
    },
    actionButtonsContainer: {
      flexDirection: 'row',
      gap: 12,
      paddingHorizontal: 20,
      paddingVertical: 16,
      backgroundColor: tenantTheme.colors.surface,
    },
<<<<<<< HEAD
    actionButton: {
      flex: 1,
      backgroundColor: tenantTheme.colors.primary,
      paddingVertical: 12,
      borderRadius: 12,
      flexDirection: 'row',
      alignItems: 'center',
      justifyContent: 'center',
      gap: 8,
      ...Platform.select({
        web: {
          cursor: 'pointer',
        },
        ios: {
          shadowColor: tenantTheme.colors.primary,
          shadowOffset: { width: 0, height: 2 },
          shadowOpacity: 0.2,
          shadowRadius: 4,
        },
        android: {
          elevation: 3,
        },
      }),
    },
    actionButtonIcon: {
      fontSize: 16,
=======
    headerButton: {
      backgroundColor: 'rgba(255, 255, 255, 0.2)',
      paddingHorizontal: tenantTheme.spacing.md,
      paddingVertical: tenantTheme.spacing.sm,
      borderRadius: 20,
>>>>>>> d0598be2
    },
    actionButtonText: {
      color: tenantTheme.colors.textInverse,
      fontSize: 14,
      fontWeight: '600',
    },
    filtersSection: {
      backgroundColor: tenantTheme.colors.surface,
<<<<<<< HEAD
      borderRadius: 20,
      padding: theme.spacing.lg,
=======
      padding: tenantTheme.spacing.lg,
>>>>>>> d0598be2
      overflow: 'visible',
      position: 'relative',
      zIndex: 100,
      ...Platform.select({
        ios: {
          shadowColor: tenantTheme.colors.text,
          shadowOffset: { width: 0, height: 2 },
          shadowOpacity: 0.08,
          shadowRadius: 12,
        },
        android: {
          elevation: 4,
        },
        web: {
          boxShadow: '0 2px 12px rgba(0, 0, 0, 0.08)',
        },
      }),
    },
    filtersHeader: {
      flexDirection: 'row',
      alignItems: 'center',
      justifyContent: 'space-between',
      marginBottom: tenantTheme.spacing.md,
    },
    filtersTitle: {
      fontSize: 22,
      fontWeight: '700',
      color: tenantTheme.colors.text,
      letterSpacing: 0.3,
    },
    clearFilters: {
      color: tenantTheme.colors.primary,
      fontSize: 14,
      fontWeight: '600',
      letterSpacing: 0.2,
    },
    filtersGrid: {
      gap: tenantTheme.spacing.md,
      overflow: 'visible',
    },
    filterRow: {
      flexDirection: 'row',
      gap: tenantTheme.spacing.md,
      position: 'relative',
      zIndex: 200,
    },
    filterGroup: {
      flex: 1,
      position: 'relative',
      zIndex: 300,
    },
    filterLabel: {
      fontSize: 14,
      fontWeight: '600',
      color: tenantTheme.colors.textSecondary,
      marginBottom: tenantTheme.spacing.xs,
      letterSpacing: 0.2,
    },
    searchContainer: {
      position: 'relative',
    },
    searchInput: {
      borderWidth: 2,
      borderColor: tenantTheme.colors.border,
      borderRadius: 12,
      paddingLeft: 40,
      paddingRight: tenantTheme.spacing.md,
      paddingVertical: tenantTheme.spacing.sm,
      fontSize: 16,
      fontWeight: '400',
      lineHeight: 24,
      backgroundColor: tenantTheme.colors.background,
    },
    searchIcon: {
      position: 'absolute',
      left: tenantTheme.spacing.md,
      top: tenantTheme.spacing.sm + 2,
      fontSize: 16,
    },
    filterPicker: {
      flexDirection: 'row',
      alignItems: 'center',
      justifyContent: 'space-between',
      borderWidth: 2,
      borderColor: tenantTheme.colors.border,
      borderRadius: 12,
      paddingHorizontal: tenantTheme.spacing.md,
      paddingVertical: tenantTheme.spacing.sm,
      backgroundColor: tenantTheme.colors.background,
    },
    filterPickerText: {
      flex: 1,
      fontSize: 16,
      fontWeight: '400',
      lineHeight: 24,
      color: tenantTheme.colors.text,
    },
    filterPickerArrow: {
      fontSize: 12,
      color: tenantTheme.colors.textSecondary,
      marginLeft: 8,
    },
    dropdownMenu: {
      position: 'absolute',
      top: '100%',
      left: 0,
      right: 0,
      marginTop: 8,
      backgroundColor: tenantTheme.colors.surface,
      borderRadius: 12,
      borderWidth: 2,
      borderColor: tenantTheme.colors.border,
      zIndex: 9999,
      ...Platform.select({
        ios: {
          shadowColor: tenantTheme.colors.text,
          shadowOffset: { width: 0, height: 4 },
          shadowOpacity: 0.15,
          shadowRadius: 12,
        },
        android: {
          elevation: 8,
        },
        web: {
          boxShadow: '0 4px 12px rgba(0, 0, 0, 0.15)',
        },
      }),
    },
    dropdownItem: {
      flexDirection: 'row',
      alignItems: 'center',
      paddingHorizontal: tenantTheme.spacing.md,
      paddingVertical: 12,
    },
    dropdownItemBorder: {
      borderBottomWidth: 1,
      borderBottomColor: tenantTheme.colors.border,
    },
    dropdownItemActive: {
      backgroundColor: `${tenantTheme.colors.primary}10`,
    },
    dropdownItemIcon: {
      fontSize: 18,
      marginRight: 12,
    },
    dropdownItemText: {
      flex: 1,
      fontSize: 15,
      fontWeight: '400',
      color: tenantTheme.colors.text,
      letterSpacing: 0.1,
    },
    dropdownItemTextActive: {
      fontWeight: '600',
      color: tenantTheme.colors.primary,
    },
    dropdownItemCheck: {
      fontSize: 18,
      color: tenantTheme.colors.primary,
      fontWeight: '700',
    },
    summaryGrid: {
      flexDirection: 'row',
      padding: tenantTheme.spacing.lg,
      gap: tenantTheme.spacing.sm,
      position: 'relative',
      zIndex: 1,
    },
    summaryCard: {
      flex: 1,
      backgroundColor: tenantTheme.colors.surface,
      borderRadius: 16,
      padding: tenantTheme.spacing.md,
      alignItems: 'center',
      ...Platform.select({
        ios: {
          shadowColor: tenantTheme.colors.text,
          shadowOffset: { width: 0, height: 3 },
          shadowOpacity: 0.1,
          shadowRadius: 12,
        },
        android: {
          elevation: 6,
        },
        web: {
          boxShadow: '0 3px 12px rgba(0, 0, 0, 0.1)',
        },
      }),
    },
    summaryIcon: {
      fontSize: 24,
      marginBottom: tenantTheme.spacing.xs,
    },
    summaryValue: {
      fontSize: 20,
      fontWeight: '700',
      color: tenantTheme.colors.text,
      marginBottom: tenantTheme.spacing.xs,
      letterSpacing: -0.3,
    },
    summaryLabel: {
      fontSize: 12,
      fontWeight: '500',
      color: tenantTheme.colors.textSecondary,
      textAlign: 'center',
      marginBottom: tenantTheme.spacing.xs,
      letterSpacing: 0.1,
    },
    summaryChange: {
      fontSize: 11,
      fontWeight: '600',
      letterSpacing: 0.1,
    },
    positiveChange: {
      color: tenantTheme.colors.success,
    },
    negativeChange: {
      color: tenantTheme.colors.danger,
    },
    transactionsSection: {
      backgroundColor: tenantTheme.colors.surface,
      marginHorizontal: tenantTheme.spacing.lg,
      borderRadius: 20,
      marginBottom: tenantTheme.spacing.lg,
      ...Platform.select({
        ios: {
          shadowColor: tenantTheme.colors.text,
          shadowOffset: { width: 0, height: 4 },
          shadowOpacity: 0.12,
          shadowRadius: 20,
        },
        android: {
          elevation: 8,
        },
        web: {
          boxShadow: '0 4px 20px rgba(0, 0, 0, 0.12)',
        },
      }),
    },
    transactionsHeader: {
      flexDirection: 'row',
      alignItems: 'center',
      justifyContent: 'space-between',
      padding: tenantTheme.spacing.lg,
      paddingBottom: tenantTheme.spacing.md,
    },
    sectionTitle: {
      fontSize: 24,
      fontWeight: '700',
      color: tenantTheme.colors.text,
      letterSpacing: 0.3,
    },
    viewOptions: {
      flexDirection: 'row',
      backgroundColor: tenantTheme.colors.background,
      borderRadius: 12,
      padding: 4,
    },
    viewToggle: {
      paddingHorizontal: tenantTheme.spacing.md,
      paddingVertical: tenantTheme.spacing.xs,
      borderRadius: 8,
    },
    activeViewToggle: {
      backgroundColor: tenantTheme.colors.surface,
      ...Platform.select({
        ios: {
          shadowColor: tenantTheme.colors.text,
          shadowOffset: { width: 0, height: 2 },
          shadowOpacity: 0.15,
          shadowRadius: 4,
        },
        android: {
          elevation: 3,
        },
        web: {
          boxShadow: '0 2px 4px rgba(0, 0, 0, 0.15)',
        },
      }),
    },
    viewToggleText: {
      fontSize: 14,
      fontWeight: '500',
      color: tenantTheme.colors.textSecondary,
      letterSpacing: 0.2,
    },
    activeViewToggleText: {
      color: tenantTheme.colors.text,
      fontWeight: '600',
      letterSpacing: 0.2,
    },
    aiInsights: {
      backgroundColor: `${tenantTheme.colors.primary}10`,
      margin: tenantTheme.spacing.lg,
      marginTop: 0,
      borderRadius: 16,
      padding: tenantTheme.spacing.lg,
      borderLeftWidth: 4,
      borderLeftColor: tenantTheme.colors.primary,
    },
    aiInsightsHeader: {
      flexDirection: 'row',
      alignItems: 'center',
      gap: 8,
      marginBottom: tenantTheme.spacing.sm,
    },
    aiInsightsTitle: {
      fontSize: 16,
      fontWeight: '700',
      color: tenantTheme.colors.primary,
      letterSpacing: 0.2,
    },
    aiInsightsContent: {
      fontSize: 14,
      fontWeight: '400',
      color: tenantTheme.colors.primary,
      lineHeight: 20,
      marginBottom: tenantTheme.spacing.md,
      letterSpacing: 0.1,
    },
    aiSuggestions: {
      flexDirection: 'row',
      flexWrap: 'wrap',
      gap: tenantTheme.spacing.sm,
    },
    aiSuggestion: {
      backgroundColor: 'rgba(30, 64, 175, 0.1)',
      borderWidth: 1,
      borderColor: 'rgba(30, 64, 175, 0.3)',
      paddingHorizontal: tenantTheme.spacing.md,
      paddingVertical: tenantTheme.spacing.sm,
      borderRadius: 20,
    },
    aiSuggestionText: {
      color: tenantTheme.colors.primary,
      fontSize: 12,
      fontWeight: '600',
      letterSpacing: 0.2,
    },
    transactionItem: {
      paddingHorizontal: tenantTheme.spacing.lg,
      paddingVertical: tenantTheme.spacing.md,
      borderBottomWidth: 1,
      borderBottomColor: tenantTheme.colors.border,
    },
    transactionMain: {
      flexDirection: 'row',
      alignItems: 'center',
    },
    transactionIcon: {
      width: 48,
      height: 48,
      borderRadius: 24,
      alignItems: 'center',
      justifyContent: 'center',
      marginRight: tenantTheme.spacing.md,
    },
    sentIcon: {
      backgroundColor: `${tenantTheme.colors.danger}15`,
    },
    receivedIcon: {
      backgroundColor: `${tenantTheme.colors.success}15`,
    },
    pendingIcon: {
      backgroundColor: `${tenantTheme.colors.warning}15`,
    },
    billsIcon: {
      backgroundColor: `${tenantTheme.colors.primary}10`,
    },
    transactionDetails: {
      flex: 1,
    },
    transactionPrimary: {
      flexDirection: 'row',
      alignItems: 'center',
      marginBottom: 4,
    },
    transactionTitle: {
      fontSize: 16,
      fontWeight: '600',
      color: tenantTheme.colors.text,
      flex: 1,
      letterSpacing: 0.1,
    },
    transactionStatus: {
      paddingHorizontal: 8,
      paddingVertical: 2,
      borderRadius: 12,
      fontSize: 10,
      fontWeight: '700',
      textTransform: 'uppercase',
      letterSpacing: 0.5,
    },
    completedStatus: {
      backgroundColor: `${tenantTheme.colors.success}15`,
      color: tenantTheme.colors.success,
    },
    pendingStatus: {
      backgroundColor: `${tenantTheme.colors.warning}15`,
      color: tenantTheme.colors.warning,
    },
    failedStatus: {
      backgroundColor: `${tenantTheme.colors.danger}15`,
      color: tenantTheme.colors.danger,
    },
    transactionSecondary: {
      fontSize: 14,
      fontWeight: '400',
      color: tenantTheme.colors.textSecondary,
      marginBottom: 6,
      letterSpacing: 0.1,
    },
    transactionMeta: {
      flexDirection: 'row',
      flexWrap: 'wrap',
      gap: 12,
    },
    metaItem: {
      fontSize: 12,
      fontWeight: '400',
      color: tenantTheme.colors.textSecondary,
      letterSpacing: 0.1,
    },
    transactionAmountContainer: {
      alignItems: 'flex-end',
    },
    transactionAmount: {
      fontSize: 20,
      fontWeight: '700',
      marginBottom: 2,
      letterSpacing: -0.3,
    },
    amountSent: {
      color: tenantTheme.colors.danger,
    },
    amountReceived: {
      color: tenantTheme.colors.success,
    },
    amountPending: {
      color: tenantTheme.colors.warning,
    },
    balanceText: {
      fontSize: 12,
      fontWeight: '400',
      color: tenantTheme.colors.textSecondary,
      letterSpacing: 0.1,
    },
    emptyState: {
      alignItems: 'center',
      justifyContent: 'center',
      paddingVertical: tenantTheme.spacing.xl * 2,
    },
    emptyStateIcon: {
      fontSize: 48,
      marginBottom: tenantTheme.spacing.md,
    },
    emptyStateTitle: {
      fontSize: 20,
      fontWeight: '700',
      color: tenantTheme.colors.textSecondary,
      marginBottom: tenantTheme.spacing.sm,
      letterSpacing: 0.2,
    },
    emptyStateText: {
      fontSize: 14,
      fontWeight: '400',
      color: tenantTheme.colors.textSecondary,
      textAlign: 'center',
      letterSpacing: 0.1,
    },
    // Export Modal Styles
    modalOverlay: {
      flex: 1,
      backgroundColor: 'rgba(0, 0, 0, 0.6)',
      justifyContent: 'center',
      alignItems: 'center',
      padding: 20,
    },
    exportModal: {
      backgroundColor: tenantTheme.colors.surface,
      borderRadius: 20,
      padding: 24,
      width: Platform.OS === 'web' ? 480 : screenWidth - 40,
      maxWidth: 480,
      ...Platform.select({
        ios: {
          shadowColor: tenantTheme.colors.text,
          shadowOffset: { width: 0, height: 8 },
          shadowOpacity: 0.3,
          shadowRadius: 24,
        },
        android: {
          elevation: 16,
        },
        web: {
          boxShadow: '0 8px 32px rgba(0, 0, 0, 0.3)',
        },
      }),
    },
    exportModalTitle: {
      fontSize: 24,
      fontWeight: '700',
      color: tenantTheme.colors.text,
      marginBottom: 8,
      letterSpacing: 0.3,
      textAlign: 'center',
    },
    exportModalSubtitle: {
      fontSize: 15,
      fontWeight: '400',
      color: tenantTheme.colors.textSecondary,
      marginBottom: 24,
      letterSpacing: 0.1,
      textAlign: 'center',
      lineHeight: 22,
    },
    exportOptions: {
      gap: 12,
      marginBottom: 20,
    },
    exportOption: {
      flexDirection: 'row',
      alignItems: 'center',
      backgroundColor: tenantTheme.colors.background,
      padding: 16,
      borderRadius: 12,
      borderWidth: 2,
      borderColor: tenantTheme.colors.border,
      ...Platform.select({
        ios: {
          shadowColor: tenantTheme.colors.text,
          shadowOffset: { width: 0, height: 2 },
          shadowOpacity: 0.08,
          shadowRadius: 8,
        },
        android: {
          elevation: 3,
        },
        web: {
          boxShadow: '0 2px 8px rgba(0, 0, 0, 0.08)',
        },
      }),
    },
    exportOptionIcon: {
      fontSize: 32,
      marginRight: 16,
    },
    exportOptionContent: {
      flex: 1,
    },
    exportOptionTitle: {
      fontSize: 16,
      fontWeight: '600',
      color: tenantTheme.colors.text,
      marginBottom: 4,
      letterSpacing: 0.2,
    },
    exportOptionDescription: {
      fontSize: 13,
      fontWeight: '400',
      color: tenantTheme.colors.textSecondary,
      lineHeight: 18,
      letterSpacing: 0.1,
    },
    exportOptionArrow: {
      fontSize: 20,
      color: tenantTheme.colors.primary,
      fontWeight: '700',
    },
    exportModalCancel: {
      backgroundColor: tenantTheme.colors.background,
      paddingVertical: 14,
      paddingHorizontal: 24,
      borderRadius: 12,
      borderWidth: 2,
      borderColor: tenantTheme.colors.border,
      alignItems: 'center',
      ...Platform.select({
        ios: {
          shadowColor: tenantTheme.colors.text,
          shadowOffset: { width: 0, height: 2 },
          shadowOpacity: 0.1,
          shadowRadius: 8,
        },
        android: {
          elevation: 2,
        },
        web: {
          boxShadow: '0 2px 8px rgba(0, 0, 0, 0.1)',
        },
      }),
    },
    exportModalCancelText: {
      fontSize: 16,
      fontWeight: '600',
      color: tenantTheme.colors.text,
      letterSpacing: 0.2,
    },
  });

  const getTransactionIconStyle = (type: string) => {
    switch (type) {
      case 'sent':
        return dynamicStyles.sentIcon;
      case 'received':
        return dynamicStyles.receivedIcon;
      case 'pending':
        return dynamicStyles.pendingIcon;
      case 'bills':
        return dynamicStyles.billsIcon;
      default:
        return dynamicStyles.sentIcon;
    }
  };

  const getStatusStyle = (status: string) => {
    switch (status) {
      case 'completed':
        return dynamicStyles.completedStatus;
      case 'pending':
        return dynamicStyles.pendingStatus;
      case 'failed':
        return dynamicStyles.failedStatus;
      default:
        return dynamicStyles.completedStatus;
    }
  };

  const getAmountStyle = (type: string) => {
    switch (type) {
      case 'sent':
      case 'bills':
        return dynamicStyles.amountSent;
      case 'received':
        return dynamicStyles.amountReceived;
      case 'pending':
        return dynamicStyles.amountPending;
      default:
        return dynamicStyles.amountSent;
    }
  };

  return (
<<<<<<< HEAD
    <SafeAreaView style={styles.container}>
      <StatusBar barStyle="light-content" backgroundColor={theme.colors.primary} />
=======
    <SafeAreaView style={dynamicStyles.container}>
      <StatusBar barStyle="light-content" backgroundColor={tenantTheme.colors.primary} />
      
      {/* Header */}
      <View style={dynamicStyles.header}>
        <View style={dynamicStyles.headerContent}>
          <TouchableOpacity style={dynamicStyles.backButton} onPress={onBack}>
            <Text style={dynamicStyles.backButtonText}>←</Text>
          </TouchableOpacity>
          
          <View style={dynamicStyles.headerTitle}>
            <Text style={dynamicStyles.headerTitleText}>Transaction History</Text>
            <Text style={dynamicStyles.headerSubtitle}>All your financial activities</Text>
          </View>
>>>>>>> d0598be2

      {/* Simple Header */}
      <View style={dynamicStyles.simpleHeader}>
        <ModernBackButton
          variant="glass"
          size="medium"
          color="light"
          onPress={() => {
            triggerHaptic('impactLight');
            onBack?.();
          }}
        />
        <Text style={dynamicStyles.simpleHeaderTitle}>Transaction History</Text>
        <View style={dynamicStyles.headerSpacer} />
      </View>

      <ScrollView
        style={{ flex: 1 }}
        showsVerticalScrollIndicator={false}
        refreshControl={
          <RefreshControl
            refreshing={isRefreshing}
            onRefresh={handleRefresh}
            colors={[tenantTheme.colors.primary]}
          />
        }
      >
        {/* Action Buttons */}
        <View style={dynamicStyles.actionButtonsContainer}>
          <TouchableOpacity
            style={dynamicStyles.actionButton}
            onPress={() => {
              triggerHaptic('impactMedium');
              handleAnalytics();
                  }}
                >
                  <Text style={dynamicStyles.actionButtonIcon}>📊</Text>
                  <Text style={dynamicStyles.actionButtonText}>Analytics</Text>
                </TouchableOpacity>
                <TouchableOpacity
                  style={dynamicStyles.actionButton}
                  onPress={() => {
                    triggerHaptic('impactMedium');
                    setShowExportDropdown(!showExportDropdown);
                  }}
                >
                  <Text style={dynamicStyles.actionButtonIcon}>📄</Text>
                  <Text style={dynamicStyles.actionButtonText}>Export</Text>
                </TouchableOpacity>
              </View>

            {/* Filters Section */}
        <Animated.View entering={FadeInDown.delay(200).springify()} style={dynamicStyles.filtersSection}>
          <View style={dynamicStyles.filtersHeader}>
            <Text style={[dynamicStyles.filtersTitle, { fontFamily: theme.typography?.fontFamily?.primary }]}>🔍 Filters & Search</Text>
            <TouchableOpacity
              onPress={() => {
                triggerHaptic('impactLight');
                clearAllFilters();
              }}
            >
              <Text style={dynamicStyles.clearFilters}>Clear All</Text>
            </TouchableOpacity>
          </View>

          <View style={dynamicStyles.filtersGrid}>
            {/* Search */}
            <View style={dynamicStyles.filterGroup}>
              <Text style={dynamicStyles.filterLabel}>Search</Text>
              <View style={dynamicStyles.searchContainer}>
                <Text style={dynamicStyles.searchIcon}>🔍</Text>
                <TextInput
                  style={dynamicStyles.searchInput}
                  placeholder="Transaction ID, recipient, description..."
                  value={searchQuery}
                  onChangeText={setSearchQuery}
                  placeholderTextColor={tenantTheme.colors.textSecondary}
                />
              </View>
            </View>

            {/* Filter Row */}
            <View style={dynamicStyles.filterRow}>
              <View style={dynamicStyles.filterGroup}>
                <Text style={dynamicStyles.filterLabel}>Status</Text>
                <View>
                  <TouchableOpacity
                    style={dynamicStyles.filterPicker}
                    onPress={() => {
                      setShowStatusDropdown(!showStatusDropdown);
                      setShowTypeDropdown(false);
                    }}
                  >
                    <Text style={dynamicStyles.filterPickerText}>
                      {statusFilter === 'all' ? 'All Statuses' : statusFilter.charAt(0).toUpperCase() + statusFilter.slice(1)}
                    </Text>
                    <Text style={dynamicStyles.filterPickerArrow}>▼</Text>
                  </TouchableOpacity>
                  {showStatusDropdown && (
                    <View style={dynamicStyles.dropdownMenu}>
                      {[
                        { value: 'all', label: 'All Statuses', icon: '📋' },
                        { value: 'successful', label: 'Successful', icon: '✅' },
                        { value: 'pending', label: 'Pending', icon: '⏳' },
                        { value: 'failed', label: 'Failed', icon: '❌' },
                      ].map((option, index, array) => (
                        <TouchableOpacity
                          key={option.value}
                          style={[
                            dynamicStyles.dropdownItem,
                            index < array.length - 1 && dynamicStyles.dropdownItemBorder,
                            statusFilter === option.value && dynamicStyles.dropdownItemActive
                          ]}
                          onPress={() => {
                            setStatusFilter(option.value);
                            setShowStatusDropdown(false);
                          }}
                        >
                          <Text style={dynamicStyles.dropdownItemIcon}>{option.icon}</Text>
                          <Text style={[
                            dynamicStyles.dropdownItemText,
                            statusFilter === option.value && dynamicStyles.dropdownItemTextActive
                          ]}>
                            {option.label}
                          </Text>
                          {statusFilter === option.value && (
                            <Text style={dynamicStyles.dropdownItemCheck}>✓</Text>
                          )}
                        </TouchableOpacity>
                      ))}
                    </View>
                  )}
                </View>
              </View>

              <View style={dynamicStyles.filterGroup}>
                <Text style={dynamicStyles.filterLabel}>Type</Text>
                <View>
                  <TouchableOpacity
                    style={dynamicStyles.filterPicker}
                    onPress={() => {
                      setShowTypeDropdown(!showTypeDropdown);
                      setShowStatusDropdown(false);
                    }}
                  >
                    <Text style={dynamicStyles.filterPickerText}>
                      {typeFilter === 'all' ? 'All Types' : typeFilter.charAt(0).toUpperCase() + typeFilter.slice(1)}
                    </Text>
                    <Text style={dynamicStyles.filterPickerArrow}>▼</Text>
                  </TouchableOpacity>
                  {showTypeDropdown && (
                    <View style={dynamicStyles.dropdownMenu}>
                      {[
                        { value: 'all', label: 'All Types', icon: '📋' },
                        { value: 'sent', label: 'Sent', icon: '📤' },
                        { value: 'received', label: 'Received', icon: '📥' },
                        { value: 'bills', label: 'Bills', icon: '💡' },
                      ].map((option, index, array) => (
                        <TouchableOpacity
                          key={option.value}
                          style={[
                            dynamicStyles.dropdownItem,
                            index < array.length - 1 && dynamicStyles.dropdownItemBorder,
                            typeFilter === option.value && dynamicStyles.dropdownItemActive
                          ]}
                          onPress={() => {
                            setTypeFilter(option.value);
                            setShowTypeDropdown(false);
                          }}
                        >
                          <Text style={dynamicStyles.dropdownItemIcon}>{option.icon}</Text>
                          <Text style={[
                            dynamicStyles.dropdownItemText,
                            typeFilter === option.value && dynamicStyles.dropdownItemTextActive
                          ]}>
                            {option.label}
                          </Text>
                          {typeFilter === option.value && (
                            <Text style={dynamicStyles.dropdownItemCheck}>✓</Text>
                          )}
                        </TouchableOpacity>
                      ))}
                    </View>
                  )}
                </View>
              </View>
            </View>
          </View>
        </Animated.View>

        {/* Summary Cards */}
        {historyData && (
          <View style={dynamicStyles.summaryGrid}>
            <View style={dynamicStyles.summaryCard}>
              <Text style={dynamicStyles.summaryIcon}>📊</Text>
              <Text style={dynamicStyles.summaryValue}>{historyData.summary.totalTransactions}</Text>
              <Text style={dynamicStyles.summaryLabel}>Total Transactions</Text>
              <Text style={[dynamicStyles.summaryChange, dynamicStyles.positiveChange]}>
                {historyData.summary.monthlyChange} vs last month
              </Text>
            </View>

            <View style={dynamicStyles.summaryCard}>
              <Text style={dynamicStyles.summaryIcon}>💰</Text>
              <Text style={dynamicStyles.summaryValue}>{historyData.summary.totalVolume}</Text>
              <Text style={dynamicStyles.summaryLabel}>Total Volume</Text>
              <Text style={[dynamicStyles.summaryChange, dynamicStyles.positiveChange]}>+23% vs last month</Text>
            </View>

            <View style={dynamicStyles.summaryCard}>
              <Text style={dynamicStyles.summaryIcon}>⚡</Text>
              <Text style={dynamicStyles.summaryValue}>{historyData.summary.avgFees}</Text>
              <Text style={dynamicStyles.summaryLabel}>Avg. Fees</Text>
              <Text style={[dynamicStyles.summaryChange, dynamicStyles.negativeChange]}>+2% vs last month</Text>
            </View>
          </View>
        )}

        {/* Transactions Section */}
        <View style={dynamicStyles.transactionsSection}>
          <View style={dynamicStyles.transactionsHeader}>
            <Text style={dynamicStyles.sectionTitle}>📝 All Transactions</Text>
            <View style={dynamicStyles.viewOptions}>
              <TouchableOpacity
                style={[dynamicStyles.viewToggle, viewMode === 'list' && dynamicStyles.activeViewToggle]}
                onPress={() => setViewMode('list')}
              >
                <Text style={[
                  dynamicStyles.viewToggleText,
                  viewMode === 'list' && dynamicStyles.activeViewToggleText
                ]}>
                  List
                </Text>
              </TouchableOpacity>
              <TouchableOpacity
                style={[dynamicStyles.viewToggle, viewMode === 'table' && dynamicStyles.activeViewToggle]}
                onPress={() => setViewMode('table')}
              >
                <Text style={[
                  dynamicStyles.viewToggleText,
                  viewMode === 'table' && dynamicStyles.activeViewToggleText
                ]}>
                  Table
                </Text>
              </TouchableOpacity>
            </View>
          </View>

          {/* AI Insights */}
          {historyData && (
            <View style={dynamicStyles.aiInsights}>
              <View style={dynamicStyles.aiInsightsHeader}>
                <Text style={{ fontSize: 20 }}>🤖</Text>
                <Text style={dynamicStyles.aiInsightsTitle}>AI Insights</Text>
              </View>
              <Text style={dynamicStyles.aiInsightsContent}>
                {historyData.aiInsights.message}
              </Text>
              <View style={dynamicStyles.aiSuggestions}>
                {historyData.aiInsights.suggestions.map((suggestion, index) => (
                  <TouchableOpacity
                    key={index}
                    style={dynamicStyles.aiSuggestion}
                    onPress={() => handleAISuggestion(suggestion)}
                  >
                    <Text style={dynamicStyles.aiSuggestionText}>{suggestion}</Text>
                  </TouchableOpacity>
                ))}
              </View>
            </View>
          )}

          {/* Transactions List */}
          {filteredTransactions.length === 0 ? (
            <View style={dynamicStyles.emptyState}>
              <Text style={dynamicStyles.emptyStateIcon}>📭</Text>
              <Text style={dynamicStyles.emptyStateTitle}>No transactions found</Text>
              <Text style={dynamicStyles.emptyStateText}>
                Try adjusting your filters or search terms
              </Text>
            </View>
          ) : (
            <View testID="transaction-list">
              {filteredTransactions.map((transaction, index) => (
                <AnimatedTouchable
                  key={transaction.id}
                  entering={FadeInDown.delay(index * 50).springify()}
                  style={dynamicStyles.transactionItem}
                  onPress={() => {
                    triggerHaptic('selection');
                    onTransactionDetails?.(transaction.id, transaction.originalTransaction);
                  }}
                  testID="transaction-item"
                >
                <View style={dynamicStyles.transactionMain}>
                  <View style={[dynamicStyles.transactionIcon, getTransactionIconStyle(transaction.type)]}>
                    <Text style={{ fontSize: 20 }}>{transaction.icon}</Text>
                  </View>

                  <View style={dynamicStyles.transactionDetails}>
                    <View style={dynamicStyles.transactionPrimary}>
                      <Text style={[dynamicStyles.transactionTitle, { fontFamily: theme.typography?.fontFamily?.primary }]}>{transaction.title}</Text>
                      <Text style={[dynamicStyles.transactionStatus, getStatusStyle(transaction.status)]}>
                        {transaction.status}
                      </Text>
                    </View>
                    <Text style={[dynamicStyles.transactionSecondary, { fontFamily: theme.typography?.fontFamily?.primary }]}>{transaction.subtitle}</Text>
                    <View style={dynamicStyles.transactionMeta}>
                      <Text style={dynamicStyles.metaItem}>📅 {transaction.timestamp}</Text>
                      <Text style={dynamicStyles.metaItem}>🔍 {transaction.referenceNumber}</Text>
                      <Text style={dynamicStyles.metaItem}>
                        ⚡ {transaction.fees > 0 ? formatCurrency(transaction.fees) : 'No fee'}
                      </Text>
                    </View>
                  </View>

                  <View style={dynamicStyles.transactionAmountContainer}>
                    <Text style={[dynamicStyles.transactionAmount, getAmountStyle(transaction.type)]}>
                      {transaction.amount > 0 ? '+' : ''}{formatCurrency(Math.abs(transaction.amount))}
                    </Text>
                    <Text style={dynamicStyles.balanceText}>
                      Balance: {formatCurrency(transaction.balance)}
                    </Text>
                  </View>
                </View>
                </AnimatedTouchable>
              ))}
            </View>
          )}
        </View>
      </ScrollView>

      {/* Export Format Selection Modal */}
      <Modal
        visible={showExportDropdown}
        transparent
        animationType="fade"
        onRequestClose={() => setShowExportDropdown(false)}
      >
        <TouchableOpacity
          style={dynamicStyles.modalOverlay}
          activeOpacity={1}
          onPress={() => setShowExportDropdown(false)}
        >
          <TouchableOpacity activeOpacity={1} onPress={(e) => e.stopPropagation()}>
            <View style={dynamicStyles.exportModal}>
              <Text style={dynamicStyles.exportModalTitle}>Export Transactions</Text>
              <Text style={dynamicStyles.exportModalSubtitle}>
                Choose your preferred export format
              </Text>

              <View style={dynamicStyles.exportOptions}>
                <TouchableOpacity
                  style={dynamicStyles.exportOption}
                  onPress={() => handleExport('csv')}
                >
                  <Text style={dynamicStyles.exportOptionIcon}>📄</Text>
                  <View style={dynamicStyles.exportOptionContent}>
                    <Text style={dynamicStyles.exportOptionTitle}>CSV Format</Text>
                    <Text style={dynamicStyles.exportOptionDescription}>
                      Comma-separated values, works with Excel & Google Sheets
                    </Text>
                  </View>
                  <Text style={dynamicStyles.exportOptionArrow}>→</Text>
                </TouchableOpacity>

                <TouchableOpacity
                  style={dynamicStyles.exportOption}
                  onPress={() => handleExport('pdf')}
                >
                  <Text style={dynamicStyles.exportOptionIcon}>📑</Text>
                  <View style={dynamicStyles.exportOptionContent}>
                    <Text style={dynamicStyles.exportOptionTitle}>PDF Document</Text>
                    <Text style={dynamicStyles.exportOptionDescription}>
                      Professional format for printing and sharing
                    </Text>
                  </View>
                  <Text style={dynamicStyles.exportOptionArrow}>→</Text>
                </TouchableOpacity>

                <TouchableOpacity
                  style={dynamicStyles.exportOption}
                  onPress={() => handleExport('excel')}
                >
                  <Text style={dynamicStyles.exportOptionIcon}>📊</Text>
                  <View style={dynamicStyles.exportOptionContent}>
                    <Text style={dynamicStyles.exportOptionTitle}>Excel Spreadsheet</Text>
                    <Text style={dynamicStyles.exportOptionDescription}>
                      Native Excel format with formulas and formatting
                    </Text>
                  </View>
                  <Text style={dynamicStyles.exportOptionArrow}>→</Text>
                </TouchableOpacity>
              </View>

              <TouchableOpacity
                style={dynamicStyles.exportModalCancel}
                onPress={() => setShowExportDropdown(false)}
              >
                <Text style={dynamicStyles.exportModalCancelText}>Cancel</Text>
              </TouchableOpacity>
            </View>
          </TouchableOpacity>
        </TouchableOpacity>
      </Modal>
    </SafeAreaView>
  );
};

const styles = StyleSheet.create({
  container: {
    flex: 1,
    backgroundColor: '#f8fafc',
  },
  loadingContainer: {
    flex: 1,
    alignItems: 'center',
    justifyContent: 'center',
  },
  loadingText: {
    fontSize: 16,
    fontWeight: '500',
  },
});

export default TransactionHistoryScreen;<|MERGE_RESOLUTION|>--- conflicted
+++ resolved
@@ -18,10 +18,6 @@
   Platform,
   Modal,
 } from 'react-native';
-import Animated, { FadeInDown, FadeInUp } from 'react-native-reanimated';
-import { GlassCard } from '../../components/ui/GlassCard';
-import ModernBackButton from '../../components/ui/ModernBackButton';
-import { triggerHaptic } from '../../utils/haptics';
 import { useTenant, useTenantTheme } from '../../tenants/TenantContext';
 import { useBankingAlert } from '../../services/AlertService';
 import APIService from '../../services/api';
@@ -30,7 +26,6 @@
 import jsPDF from 'jspdf';
 import autoTable from 'jspdf-autotable';
 
-const AnimatedTouchable = Animated.createAnimatedComponent(TouchableOpacity);
 const { width: screenWidth } = Dimensions.get('window');
 
 interface TransactionHistoryData {
@@ -97,6 +92,7 @@
   // Load transaction history
   const loadHistoryData = useCallback(async () => {
     try {
+      console.log('🔍 Loading transfer history data...');
       const [transactionsData, walletData] = await Promise.all([
         APIService.getTransferHistory({ 
           page: 1, 
@@ -107,6 +103,8 @@
         APIService.getWalletBalance()
       ]);
 
+      console.log('📊 Transfer history response:', transactionsData);
+      console.log('📋 Transactions array:', transactionsData.transactions);
 
       // Calculate progressive balances starting from current balance
       let runningBalance = walletData.balance;
@@ -267,6 +265,7 @@
         showAlert('Export Successful', `${filteredTransactions.length} transactions exported to CSV`, [{ text: 'OK' }]);
       } else {
         // For mobile, show the content (in real app, would use Share API)
+        console.log('CSV Content:', csvContent);
         showAlert(
           'Export Ready',
           `${filteredTransactions.length} transactions ready for export. In a production app, this would share the CSV file.`,
@@ -437,12 +436,6 @@
       flex: 1,
       backgroundColor: tenantTheme.colors.background,
     },
-<<<<<<< HEAD
-    simpleHeader: {
-      backgroundColor: tenantTheme.colors.primary,
-      paddingHorizontal: 20,
-      paddingVertical: 16,
-=======
     header: {
       backgroundColor: tenantTheme.colors.primary,
       marginLeft: 20,
@@ -454,29 +447,10 @@
       paddingBottom: tenantTheme.spacing.lg,
     },
     headerContent: {
->>>>>>> d0598be2
       flexDirection: 'row',
       alignItems: 'center',
       justifyContent: 'space-between',
-      ...Platform.select({
-        ios: {
-          shadowColor: '#000',
-          shadowOffset: { width: 0, height: 2 },
-          shadowOpacity: 0.1,
-          shadowRadius: 4,
-        },
-        android: {
-          elevation: 4,
-        },
-        web: {
-          boxShadow: '0 2px 4px rgba(0, 0, 0, 0.1)',
-        },
-      }),
-    },
-<<<<<<< HEAD
-    simpleHeaderTitle: {
-      fontSize: 20,
-=======
+    },
     backButton: {
       backgroundColor: 'rgba(255, 255, 255, 0.2)',
       paddingHorizontal: tenantTheme.spacing.md,
@@ -489,68 +463,45 @@
     backButtonText: {
       color: tenantTheme.colors.textInverse,
       fontSize: 16,
->>>>>>> d0598be2
       fontWeight: '600',
+      letterSpacing: 0.2,
+    },
+    headerTitle: {
+      flex: 1,
+      alignItems: 'center',
+    },
+    headerTitleText: {
+      fontSize: 30,
+      fontWeight: '700',
       color: tenantTheme.colors.textInverse,
-    },
-    headerSpacer: {
-      width: 40,
-    },
-    actionButtonsContainer: {
+      marginBottom: 5,
+      letterSpacing: 0.3,
+    },
+    headerSubtitle: {
+      fontSize: 16,
+      fontWeight: '400',
+      color: 'rgba(255, 255, 255, 0.9)',
+      letterSpacing: 0.2,
+    },
+    headerActions: {
       flexDirection: 'row',
-      gap: 12,
-      paddingHorizontal: 20,
-      paddingVertical: 16,
-      backgroundColor: tenantTheme.colors.surface,
-    },
-<<<<<<< HEAD
-    actionButton: {
-      flex: 1,
-      backgroundColor: tenantTheme.colors.primary,
-      paddingVertical: 12,
-      borderRadius: 12,
-      flexDirection: 'row',
-      alignItems: 'center',
-      justifyContent: 'center',
-      gap: 8,
-      ...Platform.select({
-        web: {
-          cursor: 'pointer',
-        },
-        ios: {
-          shadowColor: tenantTheme.colors.primary,
-          shadowOffset: { width: 0, height: 2 },
-          shadowOpacity: 0.2,
-          shadowRadius: 4,
-        },
-        android: {
-          elevation: 3,
-        },
-      }),
-    },
-    actionButtonIcon: {
-      fontSize: 16,
-=======
+      gap: 10,
+    },
     headerButton: {
       backgroundColor: 'rgba(255, 255, 255, 0.2)',
       paddingHorizontal: tenantTheme.spacing.md,
       paddingVertical: tenantTheme.spacing.sm,
       borderRadius: 20,
->>>>>>> d0598be2
-    },
-    actionButtonText: {
+    },
+    headerButtonText: {
       color: tenantTheme.colors.textInverse,
       fontSize: 14,
       fontWeight: '600',
+      letterSpacing: 0.2,
     },
     filtersSection: {
       backgroundColor: tenantTheme.colors.surface,
-<<<<<<< HEAD
-      borderRadius: 20,
-      padding: theme.spacing.lg,
-=======
       padding: tenantTheme.spacing.lg,
->>>>>>> d0598be2
       overflow: 'visible',
       position: 'relative',
       zIndex: 100,
@@ -1194,10 +1145,6 @@
   };
 
   return (
-<<<<<<< HEAD
-    <SafeAreaView style={styles.container}>
-      <StatusBar barStyle="light-content" backgroundColor={theme.colors.primary} />
-=======
     <SafeAreaView style={dynamicStyles.container}>
       <StatusBar barStyle="light-content" backgroundColor={tenantTheme.colors.primary} />
       
@@ -1212,21 +1159,16 @@
             <Text style={dynamicStyles.headerTitleText}>Transaction History</Text>
             <Text style={dynamicStyles.headerSubtitle}>All your financial activities</Text>
           </View>
->>>>>>> d0598be2
-
-      {/* Simple Header */}
-      <View style={dynamicStyles.simpleHeader}>
-        <ModernBackButton
-          variant="glass"
-          size="medium"
-          color="light"
-          onPress={() => {
-            triggerHaptic('impactLight');
-            onBack?.();
-          }}
-        />
-        <Text style={dynamicStyles.simpleHeaderTitle}>Transaction History</Text>
-        <View style={dynamicStyles.headerSpacer} />
+
+          <View style={dynamicStyles.headerActions}>
+            <TouchableOpacity style={dynamicStyles.headerButton} onPress={handleAnalytics}>
+              <Text style={dynamicStyles.headerButtonText}>📊 Analytics</Text>
+            </TouchableOpacity>
+            <TouchableOpacity style={dynamicStyles.headerButton} onPress={() => setShowExportDropdown(!showExportDropdown)}>
+              <Text style={dynamicStyles.headerButtonText}>📄 Export</Text>
+            </TouchableOpacity>
+          </View>
+        </View>
       </View>
 
       <ScrollView
@@ -1240,40 +1182,11 @@
           />
         }
       >
-        {/* Action Buttons */}
-        <View style={dynamicStyles.actionButtonsContainer}>
-          <TouchableOpacity
-            style={dynamicStyles.actionButton}
-            onPress={() => {
-              triggerHaptic('impactMedium');
-              handleAnalytics();
-                  }}
-                >
-                  <Text style={dynamicStyles.actionButtonIcon}>📊</Text>
-                  <Text style={dynamicStyles.actionButtonText}>Analytics</Text>
-                </TouchableOpacity>
-                <TouchableOpacity
-                  style={dynamicStyles.actionButton}
-                  onPress={() => {
-                    triggerHaptic('impactMedium');
-                    setShowExportDropdown(!showExportDropdown);
-                  }}
-                >
-                  <Text style={dynamicStyles.actionButtonIcon}>📄</Text>
-                  <Text style={dynamicStyles.actionButtonText}>Export</Text>
-                </TouchableOpacity>
-              </View>
-
-            {/* Filters Section */}
-        <Animated.View entering={FadeInDown.delay(200).springify()} style={dynamicStyles.filtersSection}>
+        {/* Filters Section */}
+        <View style={dynamicStyles.filtersSection}>
           <View style={dynamicStyles.filtersHeader}>
-            <Text style={[dynamicStyles.filtersTitle, { fontFamily: theme.typography?.fontFamily?.primary }]}>🔍 Filters & Search</Text>
-            <TouchableOpacity
-              onPress={() => {
-                triggerHaptic('impactLight');
-                clearAllFilters();
-              }}
-            >
+            <Text style={dynamicStyles.filtersTitle}>🔍 Filters & Search</Text>
+            <TouchableOpacity onPress={clearAllFilters}>
               <Text style={dynamicStyles.clearFilters}>Clear All</Text>
             </TouchableOpacity>
           </View>
@@ -1401,7 +1314,7 @@
               </View>
             </View>
           </View>
-        </Animated.View>
+        </View>
 
         {/* Summary Cards */}
         {historyData && (
@@ -1496,15 +1409,11 @@
             </View>
           ) : (
             <View testID="transaction-list">
-              {filteredTransactions.map((transaction, index) => (
-                <AnimatedTouchable
+              {filteredTransactions.map((transaction) => (
+                <TouchableOpacity
                   key={transaction.id}
-                  entering={FadeInDown.delay(index * 50).springify()}
                   style={dynamicStyles.transactionItem}
-                  onPress={() => {
-                    triggerHaptic('selection');
-                    onTransactionDetails?.(transaction.id, transaction.originalTransaction);
-                  }}
+                  onPress={() => onTransactionDetails?.(transaction.id, transaction.originalTransaction)}
                   testID="transaction-item"
                 >
                 <View style={dynamicStyles.transactionMain}>
@@ -1514,12 +1423,12 @@
 
                   <View style={dynamicStyles.transactionDetails}>
                     <View style={dynamicStyles.transactionPrimary}>
-                      <Text style={[dynamicStyles.transactionTitle, { fontFamily: theme.typography?.fontFamily?.primary }]}>{transaction.title}</Text>
+                      <Text style={dynamicStyles.transactionTitle}>{transaction.title}</Text>
                       <Text style={[dynamicStyles.transactionStatus, getStatusStyle(transaction.status)]}>
                         {transaction.status}
                       </Text>
                     </View>
-                    <Text style={[dynamicStyles.transactionSecondary, { fontFamily: theme.typography?.fontFamily?.primary }]}>{transaction.subtitle}</Text>
+                    <Text style={dynamicStyles.transactionSecondary}>{transaction.subtitle}</Text>
                     <View style={dynamicStyles.transactionMeta}>
                       <Text style={dynamicStyles.metaItem}>📅 {transaction.timestamp}</Text>
                       <Text style={dynamicStyles.metaItem}>🔍 {transaction.referenceNumber}</Text>
@@ -1538,7 +1447,7 @@
                     </Text>
                   </View>
                 </View>
-                </AnimatedTouchable>
+                </TouchableOpacity>
               ))}
             </View>
           )}
@@ -1625,7 +1534,6 @@
 const styles = StyleSheet.create({
   container: {
     flex: 1,
-    backgroundColor: '#f8fafc',
   },
   loadingContainer: {
     flex: 1,
