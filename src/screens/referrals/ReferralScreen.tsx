--- conflicted
+++ resolved
@@ -72,14 +72,9 @@
 const AnimatedTouchable = Animated.createAnimatedComponent(TouchableOpacity);
 
 const ReferralScreen: React.FC = () => {
-<<<<<<< HEAD
-  const { theme } = useTenantTheme();
-  const styles = getStyles(theme);
-=======
   const { theme: tenantTheme } = useTenantTheme() as any;
   const theme = tenantTheme; // For backward compatibility
   const styles = getStyles(theme); // Create styles with theme
->>>>>>> d0598be2
   const [referralCode, setReferralCode] = useState<string>('');
   const [stats, setStats] = useState<ReferralStats | null>(null);
   const [referrals, setReferrals] = useState<Referral[]>([]);
@@ -565,12 +560,8 @@
   );
 };
 
-<<<<<<< HEAD
-const getStyles = (theme: any) => StyleSheet.create({
-=======
 function getStyles(theme: any) {
   return StyleSheet.create({
->>>>>>> d0598be2
   container: {
     flex: 1,
   },
