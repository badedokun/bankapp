/**
 * Flexible Savings Screen
 * Based on ui-mockup-flexible-savings.html
 */

import React, { useState } from 'react';
import {
  View,
  Text as RNText,
  StyleSheet,
  ScrollView,
  SafeAreaView,
  TextInput as RNTextInput,
} from 'react-native';
import { useTenantTheme } from '../../tenants/TenantContext';
import { useBankingAlert } from '../../services/AlertService';
import Button from '../../components/ui/Button';
import TransferHeader from '../../components/transfers/TransferHeader';
import { formatCurrency, getCurrencySymbol } from '../../utils/currency';

interface FlexibleSavingsScreenProps {
  onBack?: () => void;
  onSavingComplete?: (saving: any) => void;
}

export const FlexibleSavingsScreen: React.FC<FlexibleSavingsScreenProps> = ({
  onBack,
  onSavingComplete,
}) => {
  const { theme: tenantTheme } = useTenantTheme() as any;
  const theme = tenantTheme; // For backward compatibility
  const { showAlert } = useBankingAlert();
  const [amount, setAmount] = useState('');
  const [loading, setLoading] = useState(false);

  const handleCreateSaving = async () => {
    setLoading(true);
    try {
      // API call to create flexible saving
      await new Promise(resolve => setTimeout(resolve, 2000));
      showAlert('Success', 'Flexible saving account created successfully');
      onSavingComplete?.({ amount, type: 'flexible' });
    } catch (error) {
      showAlert('Error', 'Failed to create flexible saving account');
    } finally {
      setLoading(false);
    }
  };

  return (
    <View style={styles.container}>
      <TransferHeader
        title="Flexible Savings"
        subtitle="Save at your own pace with complete flexibility"
        onBack={onBack}
        showSteps={false}
      />

      <ScrollView style={[styles.content, { backgroundColor: tenantTheme.colors.background }]}>
        <View style={[styles.productCard, { backgroundColor: tenantTheme.colors.surface }]}>
          <RNText style={styles.productIcon}>🌱</RNText>
          <RNText style={[styles.productTitle, { color: tenantTheme.colors.text }]}>
            Flexible Savings Account
          </RNText>
        </View>

        <View style={[styles.benefitsCard, { backgroundColor: tenantTheme.colors.surface }]}>
          <RNText style={[styles.sectionTitle, { color: tenantTheme.colors.text }]}>
            Benefits & Features
          </RNText>

          <View style={styles.benefitItem}>
            <RNText style={styles.benefitIcon}>💰</RNText>
            <View style={styles.benefitText}>
              <RNText style={[styles.benefitTitle, { color: tenantTheme.colors.text }]}>
                10% Annual Interest
              </RNText>
              <RNText style={[styles.benefitDesc, { color: tenantTheme.colors.textSecondary }]}>
                Competitive interest rate on your savings
              </RNText>
            </View>
          </View>

          <View style={styles.benefitItem}>
            <RNText style={styles.benefitIcon}>🔄</RNText>
            <View style={styles.benefitText}>
              <RNText style={[styles.benefitTitle, { color: tenantTheme.colors.text }]}>
                Flexible Deposits & Withdrawals
              </RNText>
              <RNText style={[styles.benefitDesc, { color: tenantTheme.colors.textSecondary }]}>
                Add or withdraw funds anytime without penalties
              </RNText>
            </View>
          </View>

          <View style={styles.benefitItem}>
            <RNText style={styles.benefitIcon}>📱</RNText>
            <View style={styles.benefitText}>
              <RNText style={[styles.benefitTitle, { color: tenantTheme.colors.text }]}>
                Mobile Banking
              </RNText>
              <RNText style={[styles.benefitDesc, { color: tenantTheme.colors.textSecondary }]}>
                Manage your savings anywhere, anytime
              </RNText>
            </View>
          </View>

          <View style={styles.benefitItem}>
            <RNText style={styles.benefitIcon}>🛡️</RNText>
            <View style={styles.benefitText}>
              <RNText style={[styles.benefitTitle, { color: tenantTheme.colors.text }]}>
                NDIC Insured
              </RNText>
              <RNText style={[styles.benefitDesc, { color: tenantTheme.colors.textSecondary }]}>
                Your savings are protected up to {formatCurrency(500000)}
              </RNText>
            </View>
          </View>
        </View>

        <View style={[styles.formCard, { backgroundColor: tenantTheme.colors.surface }]}>
          <RNText style={[styles.sectionTitle, { color: tenantTheme.colors.text }]}>
            Open Your Account
          </RNText>

          <View style={styles.inputGroup}>
            <RNText style={[styles.label, { color: tenantTheme.colors.text }]}>
              Initial Deposit Amount
            </RNText>
            <RNTextInput
              style={[styles.input, {
                backgroundColor: tenantTheme.colors.background,
                color: tenantTheme.colors.text,
                borderColor: tenantTheme.colors.border,
              }]}
              placeholder={`${formatCurrency(1000)} minimum`}
              placeholderTextColor={tenantTheme.colors.textSecondary}
              value={amount}
              onChangeText={setAmount}
              keyboardType="numeric"
            />
          </View>

          <View style={[styles.infoCard, { backgroundColor: tenantTheme.colors.surface }]}>
            <RNText style={[styles.infoTitle, { color: tenantTheme.colors.info }]}>
              💡 Did you know?
            </RNText>
<<<<<<< HEAD
            <RNText style={[styles.infoText, { color: tenantTheme.colors.text }]}>
              You can start saving with as little as {formatCurrency(1000, tenantTheme.currency, { locale: tenantTheme.locale })} and add more funds whenever you want!
=======
            <RNText style={[styles.infoText, { color: theme.colors.text }]}>
              You can start saving with as little as {formatCurrency(1000)} and add more funds whenever you want!
>>>>>>> d0598be2
            </RNText>
          </View>

          <Button
            title={loading ? 'Creating Account...' : 'Open Flexible Savings Account'}
            onPress={handleCreateSaving}
            disabled={loading || !amount}
            style={{ marginTop: 20 }}
          />
        </View>

        <View style={[styles.summaryCard, { backgroundColor: tenantTheme.colors.surface }]}>
          <RNText style={[styles.sectionTitle, { color: tenantTheme.colors.text }]}>
            Your Savings Summary
          </RNText>
          <RNText style={[styles.noSavings, { color: tenantTheme.colors.textSecondary }]}>
            No flexible savings account yet. Open one today!
          </RNText>
        </View>
      </ScrollView>
    </View>
  );
};

const styles = StyleSheet.create({
  container: {
    flex: 1,
  },
  content: {
    flex: 1,
    padding: 16,
  },
  productCard: {
    padding: 20,
    borderRadius: 12,
    alignItems: 'center',
    marginBottom: 16,
  },
  productIcon: {
    fontSize: 48,
    marginBottom: 12,
  },
  productTitle: {
    fontSize: 18,
    fontWeight: '600',
    marginBottom: 8,
  },
  productSubtitle: {
    fontSize: 14,
    textAlign: 'center',
  },
  benefitsCard: {
    padding: 20,
    borderRadius: 12,
    marginBottom: 16,
  },
  sectionTitle: {
    fontSize: 16,
    fontWeight: '600',
    marginBottom: 16,
  },
  benefitItem: {
    flexDirection: 'row',
    alignItems: 'flex-start',
    marginBottom: 16,
  },
  benefitIcon: {
    fontSize: 24,
    marginRight: 12,
    marginTop: 2,
  },
  benefitText: {
    flex: 1,
  },
  benefitTitle: {
    fontSize: 14,
    fontWeight: '500',
    marginBottom: 4,
  },
  benefitDesc: {
    fontSize: 12,
    lineHeight: 16,
  },
  formCard: {
    padding: 20,
    borderRadius: 12,
    marginBottom: 16,
  },
  inputGroup: {
    marginBottom: 16,
  },
  label: {
    fontSize: 14,
    marginBottom: 8,
    fontWeight: '500',
  },
  input: {
    height: 48,
    borderWidth: 1,
    borderRadius: 8,
    paddingHorizontal: 12,
    fontSize: 16,
  },
  infoCard: {
    padding: 16,
    borderRadius: 8,
    marginBottom: 16,
  },
  infoTitle: {
    fontSize: 14,
    fontWeight: '600',
    marginBottom: 8,
  },
  infoText: {
    fontSize: 12,
    lineHeight: 16,
  },
  summaryCard: {
    padding: 20,
    borderRadius: 12,
    marginBottom: 16,
  },
  noSavings: {
    fontSize: 14,
    textAlign: 'center',
    paddingVertical: 20,
  },
});

export default FlexibleSavingsScreen;<|MERGE_RESOLUTION|>--- conflicted
+++ resolved
@@ -141,17 +141,12 @@
             />
           </View>
 
-          <View style={[styles.infoCard, { backgroundColor: tenantTheme.colors.surface }]}>
-            <RNText style={[styles.infoTitle, { color: tenantTheme.colors.info }]}>
+          <View style={[styles.infoCard, { backgroundColor: theme.colors.surface }]}>
+            <RNText style={[styles.infoTitle, { color: theme.colors.info }]}>
               💡 Did you know?
             </RNText>
-<<<<<<< HEAD
-            <RNText style={[styles.infoText, { color: tenantTheme.colors.text }]}>
-              You can start saving with as little as {formatCurrency(1000, tenantTheme.currency, { locale: tenantTheme.locale })} and add more funds whenever you want!
-=======
             <RNText style={[styles.infoText, { color: theme.colors.text }]}>
               You can start saving with as little as {formatCurrency(1000)} and add more funds whenever you want!
->>>>>>> d0598be2
             </RNText>
           </View>
 
