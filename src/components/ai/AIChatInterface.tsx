--- conflicted
+++ resolved
@@ -110,6 +110,7 @@
 
   // Initialize Web Speech API
   useEffect(() => {
+    console.log('Initializing speech recognition', { 
       isWeb: Platform.OS === 'web', 
       hasWindow: typeof window !== 'undefined',
       hasSpeechRecognition: typeof window !== 'undefined' && !!(window.SpeechRecognition || window.webkitSpeechRecognition)
@@ -117,6 +118,7 @@
     
     if (Platform.OS === 'web' && typeof window !== 'undefined') {
       const SpeechRecognition = window.SpeechRecognition || window.webkitSpeechRecognition;
+      console.log('SpeechRecognition API available:', !!SpeechRecognition);
       
       if (SpeechRecognition) {
         try {
@@ -126,6 +128,7 @@
           recognition.lang = 'en-US';
           
           recognition.onresult = (event: any) => {
+            console.log('Speech recognition result:', event.results[0][0].transcript);
             const transcript = event.results[0][0].transcript;
             handleSendMessage(transcript);
             setIsRecording(false);
@@ -138,17 +141,21 @@
           };
           
           recognition.onstart = () => {
+            console.log('Speech recognition started');
           };
           
           recognition.onend = () => {
+            console.log('Speech recognition ended');
             setIsRecording(false);
           };
           
           setSpeechRecognition(recognition);
+          console.log('Speech recognition initialized successfully');
         } catch (error) {
           console.error('Failed to initialize speech recognition:', error);
         }
       } else {
+        console.log('Speech recognition not supported in this browser');
       }
     }
   }, []);
@@ -307,6 +314,7 @@
           }
         }
       } catch (error) {
+        console.log('Could not fetch user transaction data:', error);
         // Continue without transaction data
       }
 
@@ -431,14 +439,19 @@
 
   const fetchTransactions = async () => {
     try {
+      console.log('🔍 Starting fetchTransactions using APIService.getTransferHistory...');
       
       // Use the same working API call that Dashboard uses successfully
       const data = await APIService.getTransferHistory({ page: 1, limit: 5 });
+      console.log('📊 API Response Data:', JSON.stringify(data, null, 2));
       
       if (data.transactions && data.transactions.length > 0) {
+        console.log('✅ Found transactions, processing...');
         const transactions = data.transactions;
+        console.log('📋 Processing', transactions.length, 'transactions');
         
         const transactionList = transactions.map((tx: any, index: number) => {
+          console.log(`🔄 Processing transaction ${index + 1}:`, tx);
           
           const amount = tx.amount ? Math.abs(tx.amount).toLocaleString() : '0';
           const date = tx.createdAt ? new Date(tx.createdAt).toLocaleDateString() : 'Unknown';
@@ -446,21 +459,19 @@
           const direction = tx.direction === 'sent' ? 'to' : 'from';
           const recipient = tx.recipient?.accountName || 'Unknown';
           
-<<<<<<< HEAD
-          const formatted = `${index + 1}) ${description} ${direction} ${recipient} - ${formatCurrency(parseFloat(amount.replace(/,/g, '')), tenantTheme.currency, { locale: tenantTheme.locale })} (${date})`;
-=======
           const formatted = `${index + 1}) ${description} ${direction} ${recipient} - ${formatCurrency(parseFloat(amount.replace(/,/g, '')), 'NGN', { locale: 'en-NG' })} (${date})`;
           console.log(`✅ Formatted transaction ${index + 1}:`, formatted);
->>>>>>> d0598be2
           return formatted;
         }).join(', ');
 
+        console.log('🎯 Final transaction list:', transactionList);
         return {
           message: `Here are your recent transactions: ${transactionList}`,
           intent: 'transaction_history',
           actions: ['Download Statement', 'Filter Transactions', 'View Details']
         };
       } else {
+        console.log('⚠️ No transactions found');
         
         return {
           message: 'You don\'t have any recent transactions to display.',
@@ -673,9 +684,11 @@
     try {
       const token = APIService.getAccessToken();
       if (token) {
+        console.log('🔐 Using access token from APIService');
         return token;
       }
     } catch (error) {
+      console.log('⚠️ Could not get token from APIService:', error);
     }
 
     throw new Error('No valid authentication token available. Please log in again.');
@@ -686,6 +699,7 @@
       const profile = await APIService.getProfile();
       return profile.id || 'current-user';
     } catch (error) {
+      console.log('⚠️ Could not get user profile from APIService:', error);
       return 'current-user';
     }
   };
@@ -700,6 +714,7 @@
         tier: profile.kycLevel
       };
     } catch (error) {
+      console.log('⚠️ Could not get user profile from APIService:', error);
       return null;
     }
   };
@@ -728,10 +743,12 @@
   };
 
   const handleVoicePress = () => {
+    console.log('Voice button pressed', { isWeb: Platform.OS === 'web', speechRecognition, isRecording, voiceMode });
     
     if (Platform.OS === 'web') {
       if (!speechRecognition) {
         showNotification('Voice input not available. Please use a modern browser like Chrome, Firefox, or Safari.', 'error');
+        console.log('Browser does not support speech recognition');
         return;
       }
 
@@ -743,11 +760,13 @@
       if (voiceMode === 'continuous') {
         if (isRecording) {
           // Stop recording
+          console.log('Stopping voice recording');
           speechRecognition.stop();
           setIsRecording(false);
           showNotification('Voice recording stopped.', 'info');
         } else {
           // Start recording
+          console.log('Starting voice recording');
           setIsRecording(true);
           showNotification('Voice recording started. Speak your banking request.', 'success');
           try {
@@ -767,6 +786,7 @@
 
   const handleVoicePressIn = () => {
     if (Platform.OS === 'web' && voiceMode === 'push-to-talk' && speechRecognition && !isRecording) {
+      console.log('Starting push-to-talk recording');
       setIsRecording(true);
       showNotification('Recording... Release to send.', 'info');
       try {
@@ -781,6 +801,7 @@
 
   const handleVoicePressOut = () => {
     if (Platform.OS === 'web' && voiceMode === 'push-to-talk' && speechRecognition && isRecording) {
+      console.log('Stopping push-to-talk recording');
       speechRecognition.stop();
       setIsRecording(false);
       showNotification('Processing voice input...', 'info');
