--- conflicted
+++ resolved
@@ -47,13 +47,8 @@
   onSettings,
   theme,
 }) => {
-<<<<<<< HEAD
-  const { theme: tenantTheme } = useTenantTheme();
-  const styles = getStyles(tenantTheme);
-=======
   const { theme: tenantTheme, currentTenant } = useTenantTheme() as any;
   const styles = useMemo(() => getStyles(tenantTheme), [tenantTheme]);
->>>>>>> d0598be2
   const [showProfileMenu, setShowProfileMenu] = useState(false);
   const [searchText, setSearchText] = useState('');
   const [aiInput, setAIInput] = useState('');
@@ -83,6 +78,7 @@
 
   // Debug effect to log showProfileMenu state changes
   useEffect(() => {
+    console.log('🟢 showProfileMenu state changed to:', showProfileMenu);
   }, [showProfileMenu]);
 
   // Update screen width on resize
@@ -123,6 +119,7 @@
       const isClickOnButton = profileButtonRef.current && (profileButtonRef.current as any).contains?.(target);
 
       if (!isClickInsideMenu && !isClickOnButton) {
+        console.log('🔴 Click outside detected, closing menu');
         setShowProfileMenu(false);
       }
     };
@@ -418,7 +415,9 @@
                     } catch (e) {
                       // Haptics not available on web
                     }
+                    console.log('🔴 PROFILE CLICKED - Current state:', showProfileMenu);
                     setShowProfileMenu(!showProfileMenu);
+                    console.log('🔴 PROFILE CLICKED - New state will be:', !showProfileMenu);
                   }}
                 >
                   <Text style={styles.profileIcon}>👤</Text>
@@ -433,6 +432,7 @@
                     <TouchableOpacity
                       style={styles.menuItem}
                       onPress={() => {
+                        console.log('Profile menu item clicked');
                         setShowProfileMenu(false);
                       }}
                     >
@@ -443,6 +443,7 @@
                     <TouchableOpacity
                       style={styles.menuItem}
                       onPress={() => {
+                        console.log('Settings menu item clicked');
                         setShowProfileMenu(false);
                         onSettings?.();
                       }}
@@ -454,6 +455,7 @@
                     <TouchableOpacity
                       style={styles.menuItem}
                       onPress={() => {
+                        console.log('Logout menu item clicked');
                         setShowProfileMenu(false);
                         onLogout?.();
                       }}
