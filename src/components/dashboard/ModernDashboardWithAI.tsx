/**
 * Modern Dashboard with AI Assistant - Glassmorphism Design
 * Matches the dashboard-modern-with-ai.html mockup exactly
 */

import React, { useState, useEffect, useRef, useMemo } from 'react';
import {
  View,
  ScrollView,
  Text,
  TouchableOpacity,
  StyleSheet,
  Dimensions,
  TextInput,
  Platform,
  Image,
} from 'react-native';
import * as Haptics from 'expo-haptics';
import { formatCurrency, getCurrencySymbol } from '../../utils/currency';
import { useTenantTheme } from '../../context/TenantThemeContext';
import Typography from '../ui/Typography';
import { TierProgressIndicator } from '../rewards';
import ReusableHeader from '../ui/ReusableHeader';
import APIService from '../../services/api';
import ENV_CONFIG from '../../config/environment';

const { width: screenWidth } = Dimensions.get('window');
const isWeb = Platform.OS === 'web';

interface ModernDashboardWithAIProps {
  userContext: any;
  dashboardData: any;
  onNavigateToTransactionDetails: (transactionId: string) => void;
  onFeatureNavigation: (feature: string, params?: any) => void;
  onAIAssistantPress: () => void;
  onLogout?: () => void;
  onSettings?: () => void;
  theme: any;
}

export const ModernDashboardWithAI: React.FC<ModernDashboardWithAIProps> = ({
  userContext,
  dashboardData,
  onNavigateToTransactionDetails,
  onFeatureNavigation,
  onAIAssistantPress,
  onLogout,
  onSettings,
  theme,
}) => {
  const { theme: tenantTheme } = useTenantTheme();
<<<<<<< HEAD
  const styles = getStyles(tenantTheme);
=======
  const styles = useMemo(() => getStyles(tenantTheme), [tenantTheme]);
>>>>>>> 170153ed
  const [showProfileMenu, setShowProfileMenu] = useState(false);
  const [searchText, setSearchText] = useState('');
  const [aiInput, setAIInput] = useState('');
  const [screenWidth, setScreenWidth] = useState(Dimensions.get('window').width);
  const profileMenuRef = useRef<any>(null);
  const profileButtonRef = useRef<any>(null);

  // AI Chat state
  const [aiMessages, setAIMessages] = useState<Array<{id: string; text: string; sender: 'user' | 'ai'; timestamp: Date}>>([
    {
      id: '1',
      text: 'Hello! I can help you with transfers, account inquiries, bill payments, and financial planning. What would you like to do today?',
      sender: 'ai',
      timestamp: new Date()
    }
  ]);
  const [isAITyping, setIsAITyping] = useState(false);
  const conversationIdRef = useRef(`conv_${Date.now()}`);

  // AI Suggestions state
  const [aiSuggestions, setAISuggestions] = useState<{
    savings?: { title: string; description: string; potentialSavings: number; action: string };
    investment?: { title: string; description: string; action: string };
    bills?: { title: string; description: string; totalAmount: number; billCount: number; action: string };
  }>({});
  const [isSuggestionsLoading, setIsSuggestionsLoading] = useState(false);

  // Debug effect to log showProfileMenu state changes
  useEffect(() => {
  }, [showProfileMenu]);

  // Update screen width on resize
  useEffect(() => {
    const handleResize = () => {
      setScreenWidth(Dimensions.get('window').width);
    };

    if (Platform.OS === 'web') {
      window.addEventListener('resize', handleResize);
      return () => window.removeEventListener('resize', handleResize);
    } else {
      const subscription = Dimensions.addEventListener('change', handleResize);
      return () => subscription?.remove();
    }
  }, []);

  // Get time-based greeting
  const getTimeBasedGreeting = () => {
    const hour = new Date().getHours();
    if (hour < 12) return 'Good morning';
    if (hour < 17) return 'Good afternoon';
    return 'Good evening';
  };

  // Handle click outside to close menu
  useEffect(() => {
    if (Platform.OS !== 'web') return;

    const handleClickOutside = (event: any) => {
      if (!showProfileMenu) return;

      const target = event.target as HTMLElement;

      // Check if click is outside both the menu and the button
      const menuElement = document.getElementById('profile-dropdown-menu');
      const isClickInsideMenu = menuElement?.contains(target);
      const isClickOnButton = profileButtonRef.current && (profileButtonRef.current as any).contains?.(target);

      if (!isClickInsideMenu && !isClickOnButton) {
        setShowProfileMenu(false);
      }
    };

    if (showProfileMenu) {
      // Add listener with a slight delay to prevent immediate closing
      setTimeout(() => {
        document.addEventListener('mousedown', handleClickOutside);
      }, 100);

      return () => {
        document.removeEventListener('mousedown', handleClickOutside);
      };
    }
  }, [showProfileMenu]);

  // AI Chat Functions
  const sendToAIService = async (text: string) => {
    try {
      const token = APIService.getAccessToken();
      if (!token) {
        throw new Error('Authentication required');
      }

      // Get user context
      let userProfile = null;
      let recentTransactions = [];

      try {
        userProfile = await APIService.getProfile();
      } catch (error) {
        // Could not fetch user profile
      }

      try {
        const transactionsData = await APIService.getTransferHistory({ page: 1, limit: 5 });
        if (transactionsData?.transactions) {
          recentTransactions = transactionsData.transactions.slice(0, 3);
        }
      } catch (error) {
        // Could not fetch transactions
      }

      const response = await fetch(`${ENV_CONFIG.API_BASE_URL}/api/ai/chat`, {
        method: 'POST',
        headers: {
          'Authorization': `Bearer ${token}`,
          'Content-Type': 'application/json',
          'X-Tenant-ID': tenantTheme.tenantCode || 'platform',
        },
        body: JSON.stringify({
          message: text,
          userId: userProfile?.id || 'current-user',
          context: {
            conversationId: conversationIdRef.current,
            page: 'dashboard',
            userName: userProfile ? `${userProfile.firstName} ${userProfile.lastName}`.trim() : 'User',
            accountType: userProfile?.role || 'customer',
            recentTransactions: recentTransactions,
            timestamp: new Date().toISOString(),
          }
        }),
      });

      if (!response.ok) {
        throw new Error(`AI service error: ${response.status}`);
      }

      const data = await response.json();

      return {
        message: data.response || data.message || data.text || 'I understand. How can I help you further?',
        suggestions: data.suggestions || [],
      };
    } catch (error) {
      console.error('Error calling AI service:', error);
      throw error;
    }
  };

  // Fetch AI Smart Suggestions
  const fetchAISuggestions = async () => {
    try {
      setIsSuggestionsLoading(true);
      const token = APIService.getAccessToken();
      if (!token) {
        return;
      }

      const response = await fetch(`${ENV_CONFIG.API_BASE_URL}/api/ai/suggestions/smart`, {
        method: 'GET',
        headers: {
          'Authorization': `Bearer ${token}`,
          'Content-Type': 'application/json',
          'X-Tenant-ID': tenantTheme.tenantCode || 'platform',
        },
      });

      if (!response.ok) {
        throw new Error(`Failed to fetch suggestions: ${response.status}`);
      }

      const data = await response.json();

      // Process suggestions and categorize them
      const processed: any = {};

      if (data.suggestions && Array.isArray(data.suggestions)) {
        data.suggestions.forEach((suggestion: any) => {
          const title = suggestion.title.toLowerCase();

          // Categorize by title keywords
          if (title.includes('saving') || title.includes('save')) {
            processed.savings = {
              title: suggestion.title,
              description: suggestion.description,
              potentialSavings: suggestion.metadata?.suggestedAmount || 0,
              action: 'Set up automatic transfer'
            };
          } else if (title.includes('investment') || title.includes('invest') || title.includes('opportunity')) {
            processed.investment = {
              title: suggestion.title,
              description: suggestion.description,
              action: 'View investment options'
            };
          } else if (title.includes('bill') || title.includes('payment') || title.includes('recurring')) {
            processed.bills = {
              title: suggestion.title,
              description: suggestion.description,
              totalAmount: suggestion.metadata?.totalAmount || 0,
              billCount: suggestion.metadata?.recurringCount || 0,
              action: 'View pending bills'
            };
          }
        });
      }

      setAISuggestions(processed);
    } catch (error) {
      console.error('Error fetching AI suggestions:', error);
    } finally {
      setIsSuggestionsLoading(false);
    }
  };

  // Fetch AI suggestions on component mount
  useEffect(() => {
    fetchAISuggestions();
    // eslint-disable-next-line react-hooks/exhaustive-deps
  }, []);

  const handleSendMessage = async (text: string) => {
    if (!text.trim()) return;

    const userMessage = {
      id: Date.now().toString(),
      text: text.trim(),
      sender: 'user' as const,
      timestamp: new Date(),
    };

    setAIMessages(prev => [...prev, userMessage]);
    setAIInput('');
    setIsAITyping(true);

    try {
      const response = await sendToAIService(text.trim());

      const aiResponse = {
        id: (Date.now() + 1).toString(),
        text: response.message,
        sender: 'ai' as const,
        timestamp: new Date(),
      };

      setAIMessages(prev => [...prev, aiResponse]);
      setIsAITyping(false);
    } catch (error) {
      console.error('Error sending message to AI:', error);
      setIsAITyping(false);

      const errorResponse = {
        id: (Date.now() + 1).toString(),
        text: 'I apologize, but I\'m having trouble connecting to the service. Please try again in a moment.',
        sender: 'ai' as const,
        timestamp: new Date(),
      };
      setAIMessages(prev => [...prev, errorResponse]);
    }
  };

  // Use dynamic theme colors
  const primaryColor = theme?.colors?.primary || '#010080';
  const secondaryColor = theme?.colors?.secondary || '#FFD700';
  const gradientStart = primaryColor;
  const gradientEnd = theme?.colors?.primaryGradientEnd || secondaryColor;

  return (
    <View style={[styles.container, {
      ...Platform.select({
        web: {
          background: `linear-gradient(135deg, ${gradientStart} 0%, ${gradientEnd} 100%)`,
        },
        default: {
          backgroundColor: primaryColor,
        },
      }),
    }]}>
      <ScrollView
        style={[styles.scrollContainer, { overflow: 'visible' }]}
        showsVerticalScrollIndicator={false}
        contentContainerStyle={[styles.scrollContent, { overflow: 'visible' }]}
      >
        {/* Header */}
        <View style={styles.header}>
          <View style={[styles.headerContent, { overflow: 'visible' }]}>
            {/* First row: Logo + Notification + Profile (always visible) */}
            <View style={[screenWidth < 768 ? styles.headerRow : { flexDirection: 'row', flex: 1, justifyContent: 'space-between', alignItems: 'center' }]}>
              <View style={styles.logoSection}>
                {theme?.brandLogo ? (
                  <Image
                    source={{ uri: theme.brandLogo }}
                    style={styles.logoImage}
                    resizeMode="contain"
                  />
                ) : (
                  <View style={[styles.logo, {
                    ...Platform.select({
                      web: {
                        background: `linear-gradient(135deg, ${gradientStart}, ${gradientEnd})`,
                      },
                      default: {
                        backgroundColor: primaryColor,
                      },
                    }),
                  }]}>
                    <Text style={styles.logoText}>{theme?.brandCode || tenantTheme?.branding?.code || '🏦'}</Text>
                  </View>
                )}
                {screenWidth >= 540 && (
                  <Text style={[styles.bankName, {
                    ...Platform.select({
                      web: {
                        background: `linear-gradient(135deg, ${gradientStart}, ${gradientEnd})`,
                        WebkitBackgroundClip: 'text',
                        WebkitTextFillColor: 'transparent',
                      },
                      default: {
                        color: primaryColor,
                      },
                    }),
                  }]} numberOfLines={1} ellipsizeMode="tail">{theme?.brandName || tenantTheme?.branding?.appTitle || ''}</Text>
                )}
              </View>

              <View style={[styles.headerActions, { zIndex: 999999 }]}>
                {screenWidth >= 768 && (
                  <View style={styles.searchBox}>
                    <Text style={styles.searchIcon}>🔍</Text>
                    <TextInput
                      style={styles.searchInput}
                      placeholder="Search..."
                      value={searchText}
                      onChangeText={setSearchText}
                      placeholderTextColor="#94a3b8"
                    />
                  </View>
                )}

                <TouchableOpacity
                  style={styles.notificationBtn}
                  onPress={() => {
                    try {
                      Haptics.impactAsync(Haptics.ImpactFeedbackStyle.Light);
                    } catch (e) {
                      // Haptics not available on web
                    }
                  }}
                >
                  <Text style={styles.notificationIcon}>🔔</Text>
                  <View style={styles.notificationBadge}>
                    <Text style={styles.notificationCount}>3</Text>
                  </View>
                </TouchableOpacity>

                <View style={{ position: 'relative', zIndex: 999999, overflow: 'visible' }}>
                  <TouchableOpacity
                  ref={profileButtonRef}
                  style={styles.userProfile}
                  onPress={() => {
                    try {
                      Haptics.impactAsync(Haptics.ImpactFeedbackStyle.Light);
                    } catch (e) {
                      // Haptics not available on web
                    }
                    setShowProfileMenu(!showProfileMenu);
                  }}
                >
                  <Text style={styles.profileIcon}>👤</Text>
                </TouchableOpacity>

                {showProfileMenu && (
                  <View
                    ref={profileMenuRef}
                    style={styles.profileMenu}
                    nativeID="profile-dropdown-menu"
                  >
                    <TouchableOpacity
                      style={styles.menuItem}
                      onPress={() => {
                        setShowProfileMenu(false);
                      }}
                    >
                      <Text style={styles.menuIcon}>👤</Text>
                      <Text style={styles.menuText}>Profile</Text>
                    </TouchableOpacity>
                    <View style={styles.menuDivider} />
                    <TouchableOpacity
                      style={styles.menuItem}
                      onPress={() => {
                        setShowProfileMenu(false);
                        onSettings?.();
                      }}
                    >
                      <Text style={styles.menuIcon}>⚙️</Text>
                      <Text style={styles.menuText}>Settings</Text>
                    </TouchableOpacity>
                    <View style={styles.menuDivider} />
                    <TouchableOpacity
                      style={styles.menuItem}
                      onPress={() => {
                        setShowProfileMenu(false);
                        onLogout?.();
                      }}
                    >
                      <Text style={styles.menuIcon}>↗</Text>
                      <Text style={[styles.menuText, styles.logoutText]}>Logout</Text>
                    </TouchableOpacity>
                  </View>
                )}
              </View>
            </View>
            </View>

            {/* Second row: Search field (mobile only) */}
            {screenWidth < 768 && (
              <View style={styles.searchBox}>
                <Text style={styles.searchIcon}>🔍</Text>
                <TextInput
                  style={styles.searchInput}
                  placeholder="Search..."
                  value={searchText}
                  onChangeText={setSearchText}
                  placeholderTextColor="#94a3b8"
                />
              </View>
            )}
          </View>
        </View>

        {/* Hero Section with Glassmorphism */}
        <View style={styles.heroSection}>
          <View style={styles.welcomeSection}>
            <Typography.BodyLarge color={theme?.colors?.textSecondary || '#6c757d'}>
              {getTimeBasedGreeting()}! Welcome back,
            </Typography.BodyLarge>
            <Typography.DisplayMedium
              style={{
                ...Platform.select({
                  web: {
                    background: `linear-gradient(135deg, ${gradientStart}, ${gradientEnd})`,
                    WebkitBackgroundClip: 'text',
                    WebkitTextFillColor: 'transparent',
                  },
                  default: {
                    color: primaryColor,
                  },
                }),
                marginBottom: 12,
              }}
            >
              {userContext.firstName} {userContext.lastName}
            </Typography.DisplayMedium>
            <View style={[styles.roleBadge, {
              ...Platform.select({
                web: {
                  background: `linear-gradient(135deg, ${gradientStart}, ${gradientEnd})`,
                },
                default: {
                  backgroundColor: primaryColor,
                },
              }),
            }]}>
              <Text style={styles.roleText}>
                {userContext.role === 'admin' ? 'CEO / Platform Admin' : userContext.role}
              </Text>
            </View>
          </View>

          {/* Quick Stats Grid */}
          <View style={styles.quickStats}>
            <View style={styles.statCard}>
              <View style={[styles.statIcon, { backgroundColor: 'rgba(102, 126, 234, 0.1)' }]}>
                <Text style={styles.statIconText}>💰</Text>
              </View>
              <Typography.LabelMedium>Total Balance</Typography.LabelMedium>
              <Typography.Amount
                value={dashboardData.totalBalance || 2450000}
                currency={tenantTheme.currency}
                variant="small"
                style={{ marginVertical: 4 }}
              />
              <Typography.Caption color={theme?.colors?.success} style={{ fontWeight: '500' }}>
                ↑ 12.5%
              </Typography.Caption>
            </View>

            <View style={styles.statCard}>
              <View style={[styles.statIcon, { backgroundColor: 'rgba(79, 172, 254, 0.1)' }]}>
                <Text style={styles.statIconText}>💳</Text>
              </View>
              <Typography.LabelMedium>Available Balance</Typography.LabelMedium>
              <Typography.Amount
                value={1850000}
                currency={tenantTheme.currency}
                variant="small"
                style={{ marginVertical: 4 }}
              />
              <Typography.Caption color={theme?.colors?.success} style={{ fontWeight: '500' }}>
                ↑ 8.2%
              </Typography.Caption>
            </View>

            <View style={styles.statCard}>
              <View style={[styles.statIcon, { backgroundColor: 'rgba(67, 233, 123, 0.1)' }]}>
                <Text style={styles.statIconText}>📊</Text>
              </View>
              <Typography.LabelMedium>Monthly Activity</Typography.LabelMedium>
              <Typography.HeadlineSmall style={{ marginVertical: 4 }}>
                247
              </Typography.HeadlineSmall>
              <Typography.Caption color={theme?.colors?.danger} style={{ fontWeight: '500' }}>
                ↓ 3.1%
              </Typography.Caption>
            </View>

            <TouchableOpacity
              style={styles.statCard}
              onPress={() => {
                Haptics.impactAsync(Haptics.ImpactFeedbackStyle.Light);
                onFeatureNavigation('rewards');
              }}
              activeOpacity={0.8}
            >
              <View style={[styles.statIcon, { backgroundColor: 'rgba(192, 192, 192, 0.15)' }]}>
                <Text style={styles.statIconText}>🥈</Text>
              </View>
              <Typography.LabelMedium>Your Tier</Typography.LabelMedium>
              <Typography.TitleMedium style={{ marginVertical: 4, fontWeight: '700', color: theme.colors.textTertiary }}>
                Silver
              </Typography.TitleMedium>
              <Typography.Caption color={theme?.colors?.primary} style={{ fontWeight: '500' }}>
                1,500 points 🎉
              </Typography.Caption>
            </TouchableOpacity>
          </View>

          {/* Rewards Progress Widget */}
          <TouchableOpacity
            style={styles.rewardsWidget}
            onPress={() => {
              Haptics.impactAsync(Haptics.ImpactFeedbackStyle.Medium);
              onFeatureNavigation('rewards');
            }}
            activeOpacity={0.9}
          >
            <View style={styles.rewardsWidgetHeader}>
              <Typography.TitleMedium style={{ fontWeight: '700' }}>
                🎮 Rewards & Achievements
              </Typography.TitleMedium>
              <Typography.LabelMedium color={theme?.colors?.primary} style={{ fontWeight: '600' }}>
                View All →
              </Typography.LabelMedium>
            </View>
            <TierProgressIndicator
              currentTier={{
                tierName: 'Silver',
                tierLevel: 2,
                icon: '🥈',
                color: theme.colors.textTertiary,
              }}
              totalPoints={1500}
              pointsToNextTier={3500}
              nextTier={{
                tierName: 'Gold',
                pointsRequired: 5000,
                icon: '🥇',
              }}
              compact={true}
            />
            <View style={styles.achievementPreview}>
              <View style={styles.achievementBadgeSmall}>
                <Text style={{ fontSize: 20 }}>💸</Text>
              </View>
              <View style={styles.achievementBadgeSmall}>
                <Text style={{ fontSize: 20 }}>🌱</Text>
              </View>
              <View style={[styles.achievementBadgeSmall, { opacity: 0.3 }]}>
                <Text style={{ fontSize: 20, filter: 'grayscale(1)' }}>🚀</Text>
              </View>
              <View style={styles.achievementCounter}>
                <Typography.Caption color={theme?.colors?.textSecondary}>
                  2/9 unlocked
                </Typography.Caption>
              </View>
            </View>
          </TouchableOpacity>
        </View>

        {/* AI Assistant Panel with Chat Interface */}
        <View style={styles.aiAssistantPanel}>
          <View style={styles.aiHeader}>
            <View style={styles.aiTitleSection}>
              <View style={styles.aiIconContainer}>
                <Text style={styles.aiIcon}>🤖</Text>
              </View>
              <View>
                <Text style={styles.aiTitle}>AI Banking Assistant</Text>
                <Text style={styles.aiSubtitle}>Your intelligent banking companion</Text>
              </View>
            </View>
            <View style={styles.aiStatus}>
              <View style={styles.aiStatusDot} />
              <Text style={styles.aiStatusText}>Online</Text>
            </View>
          </View>

          {/* AI Suggestions Cards */}
          <View style={styles.aiSuggestions}>
            {isSuggestionsLoading ? (
              <View style={styles.aiSuggestionCard}>
                <Text style={styles.aiSuggestionDescription}>Loading personalized suggestions...</Text>
              </View>
            ) : (
              <>
                {/* Savings Optimization Card */}
                {aiSuggestions.savings && (
                  <TouchableOpacity
                    style={styles.aiSuggestionCard}
                    onPress={() => onFeatureNavigation('savings')}
                  >
                    <Text style={styles.aiSuggestionIcon}>💡</Text>
                    <Text style={styles.aiSuggestionTitle}>{aiSuggestions.savings.title}</Text>
                    <Text style={styles.aiSuggestionDescription}>
                      {aiSuggestions.savings.description}
                    </Text>
                    <View style={styles.aiSuggestionAction}>
                      <Text style={[styles.aiActionText, { color: primaryColor }]}>
                        {aiSuggestions.savings.action}
                      </Text>
                      <Text style={[styles.aiActionArrow, { color: primaryColor }]}>→</Text>
                    </View>
                  </TouchableOpacity>
                )}

                {/* Investment Opportunity Card */}
                {aiSuggestions.investment && (
                  <TouchableOpacity
                    style={styles.aiSuggestionCard}
                    onPress={() => onFeatureNavigation('investments')}
                  >
                    <Text style={styles.aiSuggestionIcon}>📈</Text>
                    <Text style={styles.aiSuggestionTitle}>{aiSuggestions.investment.title}</Text>
                    <Text style={styles.aiSuggestionDescription}>
                      {aiSuggestions.investment.description}
                    </Text>
                    <View style={styles.aiSuggestionAction}>
                      <Text style={[styles.aiActionText, { color: primaryColor }]}>
                        {aiSuggestions.investment.action}
                      </Text>
                      <Text style={[styles.aiActionArrow, { color: primaryColor }]}>→</Text>
                    </View>
                  </TouchableOpacity>
                )}

                {/* Bill Payment Reminder Card */}
                {aiSuggestions.bills && (
                  <TouchableOpacity
                    style={styles.aiSuggestionCard}
                    onPress={() => onFeatureNavigation('bills')}
                  >
                    <Text style={styles.aiSuggestionIcon}>🎯</Text>
                    <Text style={styles.aiSuggestionTitle}>{aiSuggestions.bills.title}</Text>
                    <Text style={styles.aiSuggestionDescription}>
                      {aiSuggestions.bills.description}
                    </Text>
                    <View style={styles.aiSuggestionAction}>
                      <Text style={[styles.aiActionText, { color: primaryColor }]}>
                        {aiSuggestions.bills.action}
                      </Text>
                      <Text style={[styles.aiActionArrow, { color: primaryColor }]}>→</Text>
                    </View>
                  </TouchableOpacity>
                )}

                {/* Show default message if no suggestions */}
                {!aiSuggestions.savings && !aiSuggestions.investment && !aiSuggestions.bills && (
                  <View style={styles.aiSuggestionCard}>
                    <Text style={styles.aiSuggestionIcon}>💡</Text>
                    <Text style={styles.aiSuggestionTitle}>No Suggestions Yet</Text>
                    <Text style={styles.aiSuggestionDescription}>
                      Start using your account to receive personalized financial insights and recommendations.
                    </Text>
                  </View>
                )}
              </>
            )}
          </View>

          {/* AI Chat Messages */}
          <View style={styles.aiChatSection}>
            <ScrollView>
              {aiMessages.slice(-3).map((message) => (
                <View key={message.id} style={[
                  styles.aiMessage,
                  message.sender === 'user' && { justifyContent: 'flex-end' }
                ]}>
                  {message.sender === 'ai' && (
                    <View style={[styles.aiAvatar, { backgroundColor: primaryColor }]}>
                      <Text style={styles.aiAvatarText}>AI</Text>
                    </View>
                  )}
                  <View style={[
                    styles.aiMessageBubble,
                    message.sender === 'user' && {
                      backgroundColor: primaryColor,
                      marginLeft: 'auto',
                      marginRight: 0
                    }
                  ]}>
                    <Text style={[
                      styles.aiMessageText,
                      message.sender === 'user' && { color: '#FFFFFF' }
                    ]}>
                      {message.text}
                    </Text>
                  </View>
                </View>
              ))}
              {isAITyping && (
                <View style={styles.aiMessage}>
                  <View style={[styles.aiAvatar, { backgroundColor: primaryColor }]}>
                    <Text style={styles.aiAvatarText}>AI</Text>
                  </View>
                  <View style={styles.aiMessageBubble}>
                    <Text style={styles.aiMessageText}>Typing...</Text>
                  </View>
                </View>
              )}
            </ScrollView>
          </View>

          {/* AI Input Field */}
          <View style={styles.aiInputSection}>
            <TextInput
              style={[styles.aiInputField, {
                color: theme.colors.text,
                borderWidth: 2,
                borderColor: primaryColor
              }]}
              placeholder="Ask me anything about your banking..."
              value={aiInput}
              onChangeText={setAIInput}
              onSubmitEditing={() => handleSendMessage(aiInput)}
              placeholderTextColor={`${primaryColor}99`}
            />
            <TouchableOpacity
              style={[styles.aiSendButton, { backgroundColor: primaryColor }]}
              onPress={() => handleSendMessage(aiInput)}
            >
              <Text style={styles.aiSendIcon}>→</Text>
            </TouchableOpacity>
          </View>
        </View>

        {/* Quick Actions */}
        <View style={styles.quickActionsSection}>
          <Text style={[styles.sectionTitle, { color: 'white' }]}>Quick Actions</Text>
          <View style={styles.quickActionsGrid}>
            {/* Money Transfer */}
            <TouchableOpacity
              style={styles.quickActionCard}
              onPress={() => onFeatureNavigation('money_transfer_operations')}
            >
              <View style={styles.quickActionContent}>
                <View style={styles.quickActionHeader}>
                  <Text style={styles.quickActionEmoji}>💸</Text>
                  <Text style={styles.quickActionArrow}>→</Text>
                </View>
                <Text style={styles.quickActionTitle}>Money Transfer</Text>
                <Text style={styles.quickActionDescription}>
                  Send & receive money instantly. All transfer services in one place.
                </Text>
              </View>
            </TouchableOpacity>

            {/* Savings Products */}
            <TouchableOpacity
              style={styles.quickActionCard}
              onPress={() => onFeatureNavigation('savings_products')}
            >
              <View style={styles.quickActionContent}>
                <View style={styles.quickActionHeader}>
                  <Text style={styles.quickActionEmoji}>💰</Text>
                  <Text style={styles.quickActionArrow}>→</Text>
                </View>
                <Text style={styles.quickActionTitle}>Savings Products</Text>
                <Text style={styles.quickActionDescription}>
                  Grow your money with flexible savings options.
                </Text>
              </View>
            </TouchableOpacity>

            {/* Loan Products */}
            <TouchableOpacity
              style={styles.quickActionCard}
              onPress={() => onFeatureNavigation('loan_products')}
            >
              <View style={styles.quickActionContent}>
                <View style={styles.quickActionHeader}>
                  <Text style={styles.quickActionEmoji}>💳</Text>
                  <Text style={styles.quickActionArrow}>→</Text>
                </View>
                <Text style={styles.quickActionTitle}>Loan Products</Text>
                <Text style={styles.quickActionDescription}>
                  Quick credit access with competitive rates.
                </Text>
              </View>
            </TouchableOpacity>

            {/* Operations */}
            <TouchableOpacity
              style={styles.quickActionCard}
              onPress={() => onFeatureNavigation('operations_management')}
            >
              <View style={styles.quickActionContent}>
                <View style={styles.quickActionHeader}>
                  <Text style={styles.quickActionEmoji}>⚙️</Text>
                  <Text style={styles.quickActionArrow}>→</Text>
                </View>
                <Text style={styles.quickActionTitle}>Operations</Text>
                <Text style={styles.quickActionDescription}>
                  Banking operations & compliance management.
                </Text>
              </View>
            </TouchableOpacity>

            {/* Reports & Analytics */}
            <TouchableOpacity
              style={styles.quickActionCard}
              onPress={() => onFeatureNavigation('management_reports')}
            >
              <View style={styles.quickActionContent}>
                <View style={styles.quickActionHeader}>
                  <Text style={styles.quickActionEmoji}>📊</Text>
                  <Text style={styles.quickActionArrow}>→</Text>
                </View>
                <Text style={styles.quickActionTitle}>Reports & Analytics</Text>
                <Text style={styles.quickActionDescription}>
                  Insights, analytics and management reports.
                </Text>
              </View>
            </TouchableOpacity>

            {/* RBAC Management */}
            <TouchableOpacity
              style={styles.quickActionCard}
              onPress={() => onFeatureNavigation('rbac_management')}
            >
              <View style={styles.quickActionContent}>
                <View style={styles.quickActionHeader}>
                  <Text style={styles.quickActionEmoji}>🛡️</Text>
                  <Text style={styles.quickActionArrow}>→</Text>
                </View>
                <Text style={styles.quickActionTitle}>RBAC Management</Text>
                <Text style={styles.quickActionDescription}>
                  Manage roles and permissions.
                </Text>
              </View>
            </TouchableOpacity>
          </View>
        </View>

        {/* Recent Activity */}
        <View style={styles.activitySection}>
          <View style={styles.activityHeader}>
            <Text style={[styles.sectionTitle, { color: theme.colors.text }]}>Recent Activity</Text>
            <TouchableOpacity onPress={() => onFeatureNavigation('transaction_history')}>
              <Text style={[styles.viewAllText, { color: primaryColor }]}>View All →</Text>
            </TouchableOpacity>
          </View>

          <View style={styles.activityList}>
            {dashboardData.recentTransactions?.slice(0, 5).map((transaction: any, index: number) => (
              <TouchableOpacity
                key={transaction.id || index}
                style={styles.activityItem}
                onPress={() => onNavigateToTransactionDetails(transaction.id)}
              >
                <View style={[
                  styles.activityIcon,
                  transaction.type === 'deposit' ? styles.creditIcon : styles.debitIcon
                ]}>
                  <Text style={styles.activityIconText}>
                    {transaction.type === 'deposit' ? '💰' : '💸'}
                  </Text>
                </View>
                <View style={styles.activityDetails}>
                  <Text style={styles.activityTitle}>
                    {transaction.description || transaction.recipient_name || 'Transaction'}
                  </Text>
                  <Text style={styles.activityTime}>
                    {(() => {
                      const dateValue = transaction.created_at || transaction.date || transaction.transaction_date;
                      if (!dateValue) return 'Date unavailable';
                      const date = new Date(dateValue);
                      return isNaN(date.getTime())
                        ? 'Date unavailable'
                        : date.toLocaleString(tenantTheme.locale || 'en-US', {
                            year: 'numeric',
                            month: 'short',
                            day: 'numeric',
                            hour: '2-digit',
                            minute: '2-digit'
                          });
                    })()}
                  </Text>
                </View>
                <Text style={[
                  styles.activityAmount,
                  transaction.type === 'deposit' ? styles.creditAmount : styles.debitAmount
                ]}>
                  {transaction.type === 'deposit' ? '+' : '-'}{formatCurrency(Number(transaction.amount), tenantTheme.currency, { locale: tenantTheme.locale })}
                </Text>
              </TouchableOpacity>
            ))}
          </View>
        </View>
      </ScrollView>

      {/* Floating AI Assistant Button */}
      <TouchableOpacity
        style={[styles.floatingAIButton, {
          backgroundColor: 'white',
          shadowColor: '#000',
        }]}
        onPress={onAIAssistantPress}
        activeOpacity={0.8}
      >
        <Text style={styles.floatingAIIcon}>🤖</Text>
      </TouchableOpacity>
    </View>
  );
};

const getStyles = (theme: any) => StyleSheet.create({
  container: {
    flex: 1,
  },
  scrollContainer: {
    flex: 1,
    overflow: 'visible',
  },
  scrollContent: {
    paddingBottom: 100,
    overflow: 'visible',
  },
  header: {
    backgroundColor: 'rgba(255, 255, 255, 0.95)',
    marginLeft: 20,
    marginRight: 20,
    marginTop: 0,
    marginBottom: 0,
    borderRadius: 12,
    paddingTop: Platform.OS === 'web' ? 12 : 16,
    paddingBottom: 12,
    borderBottomWidth: 1,
    borderBottomColor: 'rgba(255, 255, 255, 0.2)',
    overflow: 'visible',
    zIndex: 9999,
    position: 'relative',
    ...Platform.select({
      web: {
        backdropFilter: 'blur(20px)',
      },
    }),
  },
  headerContent: {
    flexDirection: screenWidth < 768 ? 'column' : 'row',
    justifyContent: 'space-between',
    alignItems: screenWidth < 768 ? 'stretch' : 'center',
    minHeight: 60,
    gap: screenWidth < 768 ? 12 : 0,
  },
  headerRow: {
    flexDirection: 'row',
    justifyContent: 'space-between',
    alignItems: 'center',
  },
  logoSection: {
    flexDirection: 'row',
    alignItems: 'center',
    gap: screenWidth >= 768 ? 12 : 8,
    flex: screenWidth < 768 ? 0 : 1,
    maxWidth: screenWidth < 768 ? 'auto' : undefined,
  },
  logo: {
    width: screenWidth >= 768 ? 72 : 60,
    height: screenWidth >= 768 ? 72 : 60,
    borderRadius: screenWidth >= 768 ? 14 : 12,
    justifyContent: 'center',
    alignItems: 'center',
    flexShrink: 0,
  },
  logoImage: {
    width: screenWidth >= 768 ? 72 : 60,
    height: screenWidth >= 768 ? 72 : 60,
    borderRadius: screenWidth >= 768 ? 14 : 12,
    flexShrink: 0,
  },
  logoText: {
    color: 'white',
    fontSize: screenWidth >= 768 ? 30 : 27,
    fontWeight: 'bold',
  },
  bankName: {
    fontSize: screenWidth >= 900 ? 18 : screenWidth >= 540 ? 16 : 14,
    fontWeight: '700',
    flexWrap: 'nowrap',
    maxWidth: screenWidth >= 1200 ? 550 : screenWidth >= 768 ? Math.max(screenWidth - 550, 220) : screenWidth >= 540 ? Math.max(screenWidth - 280, 160) : 160,
    overflow: 'hidden',
    flexShrink: 1,
    ...Platform.select({
      web: {
        whiteSpace: 'nowrap',
        textOverflow: 'ellipsis',
      },
    }),
  },
  headerActions: {
    flexDirection: 'row',
    alignItems: 'center',
    gap: 8,
    position: 'relative',
    overflow: 'visible',
    justifyContent: 'flex-end',
    flexWrap: 'nowrap',
    flexShrink: 0,
  },
  searchBox: {
    flexDirection: 'row',
    alignItems: 'center',
    backgroundColor: 'rgba(255, 255, 255, 0.85)',
    borderRadius: 20,
    paddingHorizontal: 15,
    borderWidth: 1,
    borderColor: 'rgba(255, 255, 255, 0.3)',
    flex: screenWidth < 768 ? undefined : 1,
    width: screenWidth < 768 ? '100%' : undefined,
    minWidth: 0,
    maxWidth: screenWidth >= 768 ? 300 : undefined,
    ...Platform.select({
      web: {
        backdropFilter: 'blur(10px)',
      },
    }),
  },
  searchIcon: {
    fontSize: 16,
    marginRight: 8,
  },
  searchInput: {
    flex: 1,
    height: 40,
    fontSize: 14,
    color: theme.colors.text,
    minWidth: 0,
    paddingRight: 5,
  },
  notificationBtn: {
    width: 40,
    height: 40,
    borderRadius: 20,
    backgroundColor: 'rgba(255, 255, 255, 0.95)',
    justifyContent: 'center',
    alignItems: 'center',
    position: 'relative',
    flexShrink: 0,
    borderWidth: 1,
    borderColor: 'rgba(255, 255, 255, 0.3)',
    ...Platform.select({
      web: {
        backdropFilter: 'blur(10px)',
      },
    }),
  },
  notificationIcon: {
    fontSize: 18,
  },
  notificationBadge: {
    position: 'absolute',
    top: -4,
    right: -4,
    width: 18,
    height: 18,
    borderRadius: 9,
    ...Platform.select({
      web: {
        background: 'linear-gradient(135deg, #ef4444, #dc2626)',
      },
      default: {
        backgroundColor: theme.colors.error,
      },
    }),
    justifyContent: 'center',
    alignItems: 'center',
  },
  notificationCount: {
    color: 'white',
    fontSize: 10,
    fontWeight: 'bold',
  },
  userProfile: {
    width: 40,
    height: 40,
    borderRadius: 20,
    backgroundColor: 'rgba(255, 255, 255, 0.95)',
    justifyContent: 'center',
    alignItems: 'center',
    flexShrink: 0,
    borderWidth: 1,
    borderColor: 'rgba(255, 255, 255, 0.3)',
    ...Platform.select({
      web: {
        backdropFilter: 'blur(10px)',
      },
    }),
  },
  profileIcon: {
    fontSize: 18,
  },
  profileMenu: {
    position: 'absolute',
    top: 50,
    right: 0,
    backgroundColor: theme.colors.surface,
    borderRadius: 12,
    padding: 8,
    shadowColor: '#000',
    shadowOffset: { width: 0, height: 8 },
    shadowOpacity: 0.3,
    shadowRadius: 16,
    elevation: 100,
    zIndex: 9999999,
    minWidth: 200,
    borderWidth: 1,
    borderColor: theme.colors.border,
    ...Platform.select({
      web: {
        boxShadow: '0 8px 24px rgba(0, 0, 0, 0.25)',
      },
    }),
  },
  menuItem: {
    flexDirection: 'row',
    alignItems: 'center',
    padding: 12,
    borderRadius: 8,
  },
  menuIcon: {
    fontSize: 18,
    marginRight: 12,
  },
  menuText: {
    fontSize: 15,
    color: theme.colors.text,
  },
  logoutText: {
    color: theme.colors.error,
  },
  menuDivider: {
    height: 1,
    backgroundColor: theme.colors.background,
    marginVertical: 4,
  },
  heroSection: {
    backgroundColor: 'rgba(255, 255, 255, 0.95)',
    margin: 20,
    borderRadius: 24,
    padding: 24,
    ...Platform.select({
      web: {
        backdropFilter: 'blur(20px)',
      },
    }),
  },
  welcomeSection: {
    marginBottom: 24,
  },
  welcomeText: {
    fontSize: 16,
    color: theme.colors.textSecondary,
    marginBottom: 4,
    fontWeight: '500',
  },
  userName: {
    fontSize: 32,
    fontWeight: 'bold',
    marginBottom: 12,
  },
  roleBadge: {
    paddingHorizontal: 12,
    paddingVertical: 6,
    borderRadius: 20,
    alignSelf: 'flex-start',
  },
  roleText: {
    color: 'white',
    fontSize: 13,
    fontWeight: '500',
  },
  quickStats: {
    flexDirection: 'row',
    flexWrap: 'wrap',
    gap: 16,
  },
  statCard: {
    flex: screenWidth >= 768 ? 1 : undefined,
    width: screenWidth < 768 ? '100%' : undefined,
    minWidth: screenWidth >= 768 ? 200 : '100%',
    backgroundColor: 'rgba(255, 255, 255, 0.85)',
    borderRadius: 16,
    padding: screenWidth > 768 ? 20 : 16,
    borderWidth: 1,
    borderColor: 'rgba(255, 255, 255, 0.2)',
    ...Platform.select({
      web: {
        backdropFilter: 'blur(10px)',
      },
    }),
  },
  statIcon: {
    width: 36,
    height: 36,
    borderRadius: 8,
    justifyContent: 'center',
    alignItems: 'center',
    marginBottom: 12,
  },
  statIconText: {
    fontSize: 20,
  },
  statLabel: {
    fontSize: 12,
    color: theme.colors.textSecondary,
    marginBottom: 4,
  },
  statValue: {
    fontSize: 20,
    fontWeight: 'bold',
    color: theme.colors.text,
    marginBottom: 4,
  },
  statChange: {
    fontSize: 12,
    fontWeight: '500',
  },
  positive: {
    color: theme.colors.success,
  },
  negative: {
    color: theme.colors.error,
  },
  rewardsWidget: {
    backgroundColor: 'rgba(255, 255, 255, 0.95)',
    borderRadius: 16,
    padding: 20,
    marginTop: 16,
    borderWidth: 1,
    borderColor: 'rgba(192, 192, 192, 0.2)',
    gap: 12,
    ...Platform.select({
      web: {
        backdropFilter: 'blur(10px)',
        transition: 'all 0.2s ease',
      },
    }),
  },
  rewardsWidgetHeader: {
    flexDirection: 'row',
    justifyContent: 'space-between',
    alignItems: 'center',
    marginBottom: 4,
  },
  achievementPreview: {
    flexDirection: 'row',
    alignItems: 'center',
    gap: 8,
    marginTop: 8,
  },
  achievementBadgeSmall: {
    width: 44,
    height: 44,
    borderRadius: 22,
    backgroundColor: 'rgba(192, 192, 192, 0.1)',
    justifyContent: 'center',
    alignItems: 'center',
    borderWidth: 2,
    borderColor: 'rgba(192, 192, 192, 0.3)',
  },
  achievementCounter: {
    flex: 1,
    alignItems: 'flex-end',
  },
  aiAssistantPanel: {
    backgroundColor: 'rgba(255, 255, 255, 0.95)',
    margin: 20,
    marginTop: 0,
    borderRadius: 24,
    padding: 24,
    overflow: 'hidden',
    ...Platform.select({
      web: {
        backdropFilter: 'blur(20px)',
      },
    }),
  },
  aiHeader: {
    flexDirection: 'row',
    justifyContent: 'space-between',
    alignItems: 'center',
    marginBottom: 20,
  },
  aiTitleSection: {
    flexDirection: 'row',
    alignItems: 'center',
  },
  aiIconContainer: {
    width: 48,
    height: 48,
    borderRadius: 12,
    backgroundColor: 'rgba(102, 126, 234, 0.1)',
    justifyContent: 'center',
    alignItems: 'center',
    marginRight: 12,
  },
  aiIcon: {
    fontSize: 24,
  },
  aiTitle: {
    fontSize: 18,
    fontWeight: 'bold',
    color: theme.colors.text,
  },
  aiSubtitle: {
    fontSize: 12,
    color: theme.colors.textSecondary,
    marginTop: 2,
  },
  aiStatus: {
    flexDirection: 'row',
    alignItems: 'center',
    backgroundColor: 'rgba(67, 233, 123, 0.1)',
    paddingHorizontal: 12,
    paddingVertical: 6,
    borderRadius: 20,
  },
  aiStatusDot: {
    width: 8,
    height: 8,
    borderRadius: 4,
    backgroundColor: theme.colors.success,
    marginRight: 6,
  },
  aiStatusText: {
    fontSize: 12,
    color: theme.colors.success,
    fontWeight: '500',
  },
  aiSuggestions: {
    flexDirection: 'row',
    flexWrap: 'wrap',
    gap: 16,
    marginBottom: 24,
  },
  aiSuggestionCard: {
    flex: 1,
    minWidth: screenWidth > 768 ? 300 : '100%',
    backgroundColor: 'rgba(102, 126, 234, 0.05)',
    borderRadius: 16,
    padding: 20,
    borderWidth: 1,
    borderColor: 'rgba(102, 126, 234, 0.1)',
  },
  aiSuggestionIcon: {
    fontSize: 24,
    marginBottom: 12,
  },
  aiSuggestionTitle: {
    fontSize: 16,
    fontWeight: '600',
    color: theme.colors.text,
    marginBottom: 8,
  },
  aiSuggestionDescription: {
    fontSize: 13,
    color: theme.colors.textSecondary,
    lineHeight: 18,
    marginBottom: 16,
  },
  aiSuggestionAction: {
    flexDirection: 'row',
    justifyContent: 'space-between',
    alignItems: 'center',
  },
  aiActionText: {
    fontSize: 14,
    fontWeight: '500',
  },
  aiActionArrow: {
    fontSize: 18,
  },
  aiChatSection: {
    marginBottom: 16,
  },
  aiMessage: {
    flexDirection: 'row',
    marginBottom: 12,
    gap: 12,
  },
  aiAvatar: {
    width: 32,
    height: 32,
    borderRadius: 16,
    justifyContent: 'center',
    alignItems: 'center',
  },
  aiAvatarText: {
    color: 'white',
    fontSize: 12,
    fontWeight: 'bold',
  },
  aiMessageBubble: {
    flex: 1,
    backgroundColor: theme.colors.background,
    borderRadius: 16,
    padding: 12,
  },
  aiMessageText: {
    fontSize: 14,
    color: theme.colors.text,
    lineHeight: 20,
  },
  aiInputSection: {
    flexDirection: 'row',
    alignItems: 'center',
    gap: 12,
  },
  aiInputField: {
    flex: 1,
    backgroundColor: 'white',
    borderRadius: 20,
    paddingHorizontal: 16,
    paddingVertical: 12,
    fontSize: 14,
    color: theme.colors.text,
  },
  aiSendButton: {
    width: 40,
    height: 40,
    borderRadius: 20,
    justifyContent: 'center',
    alignItems: 'center',
  },
  aiSendIcon: {
    color: 'white',
    fontSize: 20,
    fontWeight: 'bold',
  },
  quickActionsSection: {
    margin: 20,
    marginTop: 0,
  },
  sectionTitle: {
    fontSize: 18,
    fontWeight: 'bold',
    marginBottom: 16,
  },
  quickActionsGrid: {
    flexDirection: 'row',
    flexWrap: 'wrap',
    gap: screenWidth > 768 ? 16 : 12,
    justifyContent: 'space-between',
  },
  quickActionCard: {
    width: screenWidth > 768 ? 'calc(33.33% - 11px)' : screenWidth > 480 ? 'calc(50% - 8px)' : '100%',
    backgroundColor: 'rgba(255, 255, 255, 0.95)',
    borderRadius: 16,
    padding: screenWidth > 768 ? 24 : 16,
    marginBottom: screenWidth > 768 ? 16 : 12,
    ...Platform.select({
      web: {
        backdropFilter: 'blur(10px)',
        cursor: 'pointer',
        transition: 'transform 0.2s ease',
        '&:hover': {
          transform: 'translateY(-4px)',
        },
      },
    }),
  },
  quickActionContent: {
    flex: 1,
  },
  quickActionHeader: {
    flexDirection: 'row',
    justifyContent: 'space-between',
    alignItems: 'center',
    marginBottom: 16,
  },
  quickActionEmoji: {
    fontSize: 32,
  },
  quickActionArrow: {
    fontSize: 24,
    color: theme.colors.textTertiary,
  },
  quickActionTitle: {
    fontSize: screenWidth > 768 ? 18 : 16,
    fontWeight: '600',
    color: theme.colors.text,
    marginBottom: 8,
  },
  quickActionDescription: {
    fontSize: screenWidth > 768 ? 14 : 13,
    color: theme.colors.textSecondary,
    lineHeight: screenWidth > 768 ? 20 : 18,
  },
  activitySection: {
    backgroundColor: 'rgba(255, 255, 255, 0.95)',
    margin: 20,
    marginTop: 0,
    borderRadius: 20,
    padding: 24,
    ...Platform.select({
      web: {
        backdropFilter: 'blur(20px)',
      },
    }),
  },
  activityHeader: {
    flexDirection: 'row',
    justifyContent: 'space-between',
    alignItems: 'center',
    marginBottom: 20,
  },
  viewAllText: {
    fontSize: 14,
    fontWeight: '500',
  },
  activityList: {
    gap: 12,
  },
  activityItem: {
    flexDirection: 'row',
    alignItems: 'center',
    padding: 16,
    borderBottomWidth: 1,
    borderBottomColor: 'rgba(0, 0, 0, 0.05)',
  },
  activityIcon: {
    width: 40,
    height: 40,
    borderRadius: 10,
    justifyContent: 'center',
    alignItems: 'center',
    marginRight: 16,
  },
  creditIcon: {
    backgroundColor: 'rgba(16, 185, 129, 0.1)',
  },
  debitIcon: {
    backgroundColor: 'rgba(239, 68, 68, 0.1)',
  },
  activityIconText: {
    fontSize: 20,
  },
  activityDetails: {
    flex: 1,
  },
  activityTitle: {
    fontSize: 15,
    fontWeight: '500',
    color: theme.colors.text,
    marginBottom: 4,
  },
  activityTime: {
    fontSize: 12,
    color: theme.colors.textTertiary,
  },
  activityAmount: {
    fontSize: 18,
    fontWeight: 'bold',
  },
  creditAmount: {
    color: theme.colors.success,
  },
  debitAmount: {
    color: theme.colors.error,
  },
  floatingAIButton: {
    position: 'absolute',
    bottom: 32,
    right: 32,
    width: 60,
    height: 60,
    borderRadius: 30,
    justifyContent: 'center',
    alignItems: 'center',
    shadowOffset: { width: 0, height: 4 },
    shadowOpacity: 0.3,
    shadowRadius: 12,
    elevation: 8,
  },
  floatingAIIcon: {
    fontSize: 28,
  },
});

export default ModernDashboardWithAI;<|MERGE_RESOLUTION|>--- conflicted
+++ resolved
@@ -49,11 +49,7 @@
   theme,
 }) => {
   const { theme: tenantTheme } = useTenantTheme();
-<<<<<<< HEAD
   const styles = getStyles(tenantTheme);
-=======
-  const styles = useMemo(() => getStyles(tenantTheme), [tenantTheme]);
->>>>>>> 170153ed
   const [showProfileMenu, setShowProfileMenu] = useState(false);
   const [searchText, setSearchText] = useState('');
   const [aiInput, setAIInput] = useState('');
