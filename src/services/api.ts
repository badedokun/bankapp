--- conflicted
+++ resolved
@@ -208,22 +208,18 @@
     if (!isReactNative() && typeof window !== 'undefined') {
       const hostname = window.location.hostname;
       const subdomain = hostname.split('.')[0];
-<<<<<<< HEAD
 
       // Map subdomains to tenant names - no hardcoded defaults
       const subdomainMap: Record<string, string> = {
         'fmfb': 'fmfb',
         'dev': 'development'
       };
-=======
->>>>>>> 170153ed
 
       // Check for localhost development - use environment variable
       if (subdomain === 'localhost' || hostname === 'localhost') {
         return process.env.REACT_APP_TENANT_CODE || 'platform';
       }
 
-<<<<<<< HEAD
       // Check for exact match first
       if (subdomainMap[subdomain]) {
         return subdomainMap[subdomain];
@@ -238,17 +234,6 @@
       }
 
       return 'platform';
-=======
-      // For non-localhost, check if we have a cached lookup
-      const cached = this.tenantCache.get(subdomain);
-      if (cached && Date.now() - cached.timestamp < this.CACHE_TTL) {
-        return cached.tenantId;
-      }
-
-      // If no cache, we'll need to wait for initialization
-      // Return subdomain as temporary fallback (will be resolved to tenant ID by backend)
-      return subdomain;
->>>>>>> 170153ed
     }
 
     // 4. Check for environment variable (React Native and fallback)
@@ -1636,13 +1621,10 @@
     throw new Error(response.error || 'Failed to get enhanced dashboard data');
   }
 
-<<<<<<< HEAD
   // ============================================================================
   // Dispute Management
   // ============================================================================
 
-=======
->>>>>>> 170153ed
   /**
    * Submit a transaction dispute
    */
@@ -1655,7 +1637,6 @@
     disputeCategory?: string;
     additionalNotes?: string;
   }): Promise<{
-<<<<<<< HEAD
     success: boolean;
     dispute: {
       id: string;
@@ -1719,27 +1700,6 @@
       return response;
     }
     throw new Error(response.error || 'Failed to fetch dispute details');
-=======
-    dispute: {
-      id: string;
-      disputeNumber: string;
-      transactionReference: string;
-      status: string;
-      priority: string;
-      createdAt: string;
-    };
-  }> {
-    const response = await this.makeRequest<any>('transactions/disputes', {
-      method: 'POST',
-      body: JSON.stringify(disputeData)
-    });
-
-    if (response.success && response.data) {
-      return response.data;
-    }
-
-    throw new Error(response.error || 'Failed to submit dispute');
->>>>>>> 170153ed
   }
 }
 
